--- conflicted
+++ resolved
@@ -122,11 +122,7 @@
     static constexpr auto RAFT_CONFIG = "raft_config";
     static constexpr auto REPAIR_HISTORY = "repair_history";
     static constexpr auto GROUP0_HISTORY = "group0_history";
-<<<<<<< HEAD
-=======
     static constexpr auto DISCOVERY = "discovery";
-    static const char *const CLIENTS;
->>>>>>> 4147ef94
 
     struct v3 {
         static constexpr auto BATCHES = "batches";
