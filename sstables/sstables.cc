/*
 * Copyright (C) 2015-present ScyllaDB
 */

/*
 * SPDX-License-Identifier: AGPL-3.0-or-later
 */

#include "log.hh"
#include <concepts>
#include <vector>
#include <limits>
#include <fmt/ranges.h>
#include <seastar/core/future.hh>
#include <seastar/core/future-util.hh>
#include <seastar/core/sstring.hh>
#include <seastar/core/fstream.hh>
#include <seastar/core/shared_ptr.hh>
#include <seastar/core/shared_ptr_incomplete.hh>
#include <seastar/core/do_with.hh>
#include <seastar/core/thread.hh>
#include <seastar/core/byteorder.hh>
#include <seastar/core/aligned_buffer.hh>
#include <seastar/core/metrics.hh>
#include <seastar/core/reactor.hh>
#include <seastar/coroutine/all.hh>
#include <seastar/util/file.hh>
#include <seastar/util/closeable.hh>
#include <seastar/util/short_streams.hh>
#include <iterator>
#include <seastar/core/coroutine.hh>
#include <seastar/coroutine/maybe_yield.hh>
#include <seastar/coroutine/parallel_for_each.hh>
#include <seastar/coroutine/as_future.hh>

#include "utils/error_injection.hh"
#include "utils/to_string.hh"
#include "data_dictionary/storage_options.hh"
#include "dht/sharder.hh"
#include "writer.hh"
#include "m_format_read_helpers.hh"
#include "open_info.hh"
#include "sstables.hh"
#include "sstable_writer.hh"
#include "sstable_version.hh"
#include "metadata_collector.hh"
#include "progress_monitor.hh"
#include "compress.hh"
#include "index_reader.hh"
#include "downsampling.hh"
#include <boost/algorithm/string.hpp>
#include <boost/range/adaptor/map.hpp>
#include <boost/range/adaptor/transformed.hpp>
#include <boost/range/algorithm_ext/is_sorted.hpp>
#include <boost/range/algorithm/sort.hpp>
#include <boost/regex.hpp>
#include <seastar/core/align.hh>
#include "mutation/range_tombstone_list.hh"
#include "binary_search.hh"
#include "utils/bloom_filter.hh"
#include "utils/cached_file.hh"
#include "utils/stall_free.hh"
#include "checked-file-impl.hh"
#include "db/extensions.hh"
#include "sstables/partition_index_cache.hh"
#include "db/large_data_handler.hh"
#include "db/config.hh"
#include "sstables/random_access_reader.hh"
#include "sstables/sstables_manager.hh"
#include "sstables/partition_index_cache.hh"
#include "utils/UUID_gen.hh"
#include "sstables_manager.hh"
#include "tracing/traced_file.hh"
#include "kl/reader.hh"
#include "mx/reader.hh"
#include "utils/bit_cast.hh"
#include "utils/cached_file.hh"
#include "tombstone_gc.hh"
#include "reader_concurrency_semaphore.hh"
#include "readers/mutation_source.hh"
#include "readers/reversing_v2.hh"
#include "readers/forwardable_v2.hh"

#include "release.hh"
#include "utils/build_id.hh"

thread_local disk_error_signal_type sstable_read_error;
thread_local disk_error_signal_type sstable_write_error;

namespace sstables {

// The below flag governs the mode of index file page caching used by the index
// reader.
//
// If set to true, the reader will read and/or populate a common global cache,
// which shares its capacity with the row cache. If false, the reader will use
// BYPASS CACHE semantics for index caching.
//
// This flag is intended to be a temporary hack. The goal is to eventually
// solve index caching problems via a smart cache replacement policy.
//
thread_local utils::updateable_value<bool> global_cache_index_pages(true);

logging::logger sstlog("sstable");

template <typename T>
const char* nullsafe_typename(T* x) noexcept {
    try {
        return typeid(*x).name();
    } catch (const std::bad_typeid&) {
        return "nullptr";
    }
}

// dynamic_cast, but calls on_internal_error on failure.
template <typename Derived, typename Base>
Derived* downcast_ptr(Base* x) {
    if (auto casted = dynamic_cast<Derived*>(x)) {
        return casted;
    } else {
        on_internal_error(sstlog, fmt::format("Bad downcast: expected {}, but got {}", typeid(Derived*).name(), nullsafe_typename(x)));
    }
}

// Because this is a noop and won't hold any state, it is better to use a global than a
// thread_local. It will be faster, specially on non-x86.
struct noop_write_monitor final : public write_monitor {
    virtual void on_write_started(const writer_offset_tracker&) override { };
    virtual void on_data_write_completed() override { }
};
static noop_write_monitor default_noop_write_monitor;
write_monitor& default_write_monitor() {
    return default_noop_write_monitor;
}

static noop_read_monitor default_noop_read_monitor;
read_monitor& default_read_monitor() {
    return default_noop_read_monitor;
}

static no_read_monitoring noop_read_monitor_generator;
read_monitor_generator& default_read_monitor_generator() {
    return noop_read_monitor_generator;
}

future<file> sstable::new_sstable_component_file(const io_error_handler& error_handler, component_type type, open_flags flags, file_open_options options) const noexcept {
  try {
    auto f = _storage->open_component(*this, type, flags, options, _manager.config().enable_sstable_data_integrity_check());

    if (type != component_type::TOC && type != component_type::TemporaryTOC) {
        for (auto * ext : _manager.config().extensions().sstable_file_io_extensions()) {
            f = with_file_close_on_failure(std::move(f), [ext, this, type, flags] (file f) {
               return ext->wrap_file(const_cast<sstable&>(*this), type, f, flags).then([f](file nf) mutable {
                   return nf ? nf : std::move(f);
               });
            });
        }
    }

    f = with_file_close_on_failure(std::move(f), [&error_handler] (file f) {
        return make_checked_file(error_handler, std::move(f));
    });

    return f.handle_exception([this, type, &error_handler] (auto ep) {
        sstlog.error("Could not create SSTable component {}. Found exception: {}", filename(type), ep);
        try {
            error_handler(ep);
        } catch (...) {
            ep = std::current_exception();
        }
        return make_exception_future<file>(ep);
    });
  } catch (...) {
      return current_exception_as_future<file>();
  }
}

const std::unordered_map<sstable_version_types, sstring, enum_hash<sstable_version_types>> version_string = {
    { sstable_version_types::ka , "ka" },
    { sstable_version_types::la , "la" },
    { sstable_version_types::mc , "mc" },
    { sstable_version_types::md , "md" },
    { sstable_version_types::me , "me" },
};

const std::unordered_map<sstable_format_types, sstring, enum_hash<sstable_format_types>> format_string = {
    { sstable_format_types::big , "big" }
};

// This assumes that the mappings are small enough, and called unfrequent
// enough.  If that changes, it would be advisable to create a full static
// reverse mapping, even if it is done at runtime.
template <typename Map, std::equality_comparable_with<typename Map::mapped_type> Value>
static typename Map::key_type reverse_map(const Value& v, const Map& map) {
    for (auto& [key, value]: map) {
        if (value == v) {
            return key;
        }
    }
    throw std::out_of_range("unable to reverse map");
}

// This should be used every time we use read_exactly directly.
//
// read_exactly is a lot more convenient of an interface to use, because we'll
// be parsing known quantities.
//
// However, anything other than the size we have asked for, is certainly a bug,
// and we need to do something about it.
static void check_buf_size(temporary_buffer<char>& buf, size_t expected) {
    if (buf.size() < expected) {
        throw bufsize_mismatch_exception(buf.size(), expected);
    }
}

template <typename T>
requires std::is_integral_v<T>
future<> parse(const schema&, sstable_version_types v, random_access_reader& in, T& i) {
    return in.read_exactly(sizeof(T)).then([&i] (auto buf) {
        check_buf_size(buf, sizeof(T));
        i = net::ntoh(read_unaligned<T>(buf.get()));
        return make_ready_future<>();
    });
}

template <typename T>
requires std::is_enum_v<T>
future<> parse(const schema& s, sstable_version_types v, random_access_reader& in, T& i) {
    return in.read_exactly(sizeof(T)).then([&i] (auto buf) {
        check_buf_size(buf, sizeof(T));
        i = static_cast<T>(net::ntoh(read_unaligned<std::underlying_type_t<T>>(buf.get())));
        return make_ready_future<>();
    });
}

future<> parse(const schema& s, sstable_version_types v, random_access_reader& in, bool& i) {
    return parse(s, v, in, reinterpret_cast<uint8_t&>(i));
}

future<> parse(const schema&, sstable_version_types, random_access_reader& in, double& d) {
    return in.read_exactly(sizeof(double)).then([&d] (auto buf) {
        check_buf_size(buf, sizeof(double));
        unsigned long nr = read_unaligned<unsigned long>(buf.get());
        d = std::bit_cast<double>(net::ntoh(nr));
        return make_ready_future<>();
    });
}

template <typename T>
future<> parse(const schema&, sstable_version_types, random_access_reader& in, T& len, bytes& s) {
    return in.read_exactly(len).then([&s, len] (auto buf) {
        check_buf_size(buf, len);
        // Likely a different type of char. Most bufs are unsigned, whereas the bytes type is signed.
        s = bytes(reinterpret_cast<const bytes::value_type *>(buf.get()), len);
    });
}

// All composite parsers must come after this
template<typename First, typename... Rest>
future<> parse(const schema& s, sstable_version_types v, random_access_reader& in, First& first, Rest&&... rest) {
    return parse(s, v, in, first).then([v, &s, &in, &rest...] {
        return parse(s, v, in, std::forward<Rest>(rest)...);
    });
}

// Intended to be used for a type that describes itself through describe_type().
template <self_describing T>
future<>
parse(const schema& s, sstable_version_types v, random_access_reader& in, T& t) {
    return t.describe_type(v, [v, &s, &in] (auto&&... what) -> future<> {
        return parse(s, v, in, what...);
    });
}

template <class T>
future<> parse(const schema&, sstable_version_types v, random_access_reader& in, vint<T>& t) {
    return read_vint(in, t.value);
}

future<> parse(const schema&, sstable_version_types, random_access_reader& in, utils::UUID& uuid) {
    return in.read_exactly(uuid.serialized_size()).then([&uuid] (temporary_buffer<char> buf) {
        check_buf_size(buf, utils::UUID::serialized_size());

        uuid = utils::UUID_gen::get_UUID(const_cast<int8_t*>(reinterpret_cast<const int8_t*>(buf.get())));
    });
}

template <typename Tag>
future<> parse(const schema& s, sstable_version_types v, random_access_reader& in, utils::tagged_uuid<Tag>& id) {
    // Read directly into the tagged_uuid `id` member
    // This is ugly, but save an allocation or reimplementation
    // of parse(..., utils::UUID&)
    utils::UUID& uuid = *const_cast<utils::UUID*>(&id.uuid());
    return parse(s, v, in, uuid);
}

// For all types that take a size, we provide a template that takes the type
// alone, and another, separate one, that takes a size parameter as well, of
// type Size. This is because although most of the time the size and the data
// are contiguous, it is not always the case. So we want to have the
// flexibility of parsing them separately.
template <typename Size>
future<> parse(const schema& schema, sstable_version_types v, random_access_reader& in, disk_string<Size>& s) {
    auto len = std::make_unique<Size>();
    auto f = parse(schema, v, in, *len);
    return f.then([v, &schema, &in, &s, len = std::move(len)] {
        return parse(schema, v, in, *len, s.value);
    });
}

future<> parse(const schema& schema, sstable_version_types v, random_access_reader& in, disk_string_vint_size& s) {
    auto len = std::make_unique<uint64_t>();
    auto f = read_vint(in, *len);
    return f.then([v, &schema, &in, &s, len = std::move(len)] {
        return parse(schema, v, in, *len, s.value);
    });
}

template <typename Members>
future<> parse(const schema& s, sstable_version_types v, random_access_reader& in, disk_array_vint_size<Members>& arr) {
    auto len = std::make_unique<uint64_t>();
    auto f = read_vint(in, *len);
    return f.then([v, &s, &in, &arr, len = std::move(len)] {
        return parse(s, v, in, *len, arr.elements);
    });
}

// We cannot simply read the whole array at once, because we don't know its
// full size. We know the number of elements, but if we are talking about
// disk_strings, for instance, we have no idea how much of the stream each
// element will take.
//
// Sometimes we do know the size, like the case of integers. There, all we have
// to do is to convert each member because they are all stored big endian.
// We'll offer a specialization for that case below.
template <typename Size, typename Members>
future<>
parse(const schema& s, sstable_version_types v, random_access_reader& in, Size& len, utils::chunked_vector<Members>& arr) {
    for (auto count = len; count; count--) {
        arr.emplace_back();
        co_await parse(s, v, in, arr.back());
    }
}

template <typename Size, std::integral Members>
future<>
parse(const schema&, sstable_version_types, random_access_reader& in, Size& len, utils::chunked_vector<Members>& arr) {
    Size now = arr.max_chunk_capacity();
    for (auto count = len; count; count -= now) {
        if (now > count) {
            now = count;
        }
        auto buf = co_await in.read_exactly(now * sizeof(Members));
        check_buf_size(buf, now * sizeof(Members));
        for (size_t i = 0; i < now; ++i) {
            arr.push_back(net::ntoh(read_unaligned<Members>(buf.get() + i * sizeof(Members))));
        }
    }
}

template <typename Contents>
future<> parse(const schema& s, sstable_version_types v, random_access_reader& in, std::optional<Contents>& opt) {
    bool engaged;
    co_await parse(s, v, in, engaged);
    if (engaged) {
        opt.emplace();
        co_await parse(s, v, in, *opt);
    } else {
        opt.reset();
    }
}

// We resize the array here, before we pass it to the integer / non-integer
// specializations
template <typename Size, typename Members>
future<> parse(const schema& s, sstable_version_types v, random_access_reader& in, disk_array<Size, Members>& arr) {
    Size len;
    co_await parse(s, v, in, len);
    arr.elements.reserve(len);
    co_await parse(s, v, in, len, arr.elements);
}

template <typename Size, typename Key, typename Value>
future<> parse(const schema& s, sstable_version_types v, random_access_reader& in, Size& len, std::unordered_map<Key, Value>& map) {
    for (auto count = len; count; count--) {
        Key key;
        Value value;
        co_await parse(s, v, in, key, value);
        map.emplace(key, value);
    }
}

template <typename First, typename Second>
future<> parse(const schema& s, sstable_version_types v, random_access_reader& in, std::pair<First, Second>& p) {
    return parse(s, v, in, p.first, p.second);
}

template <typename Size, typename Key, typename Value>
future<> parse(const schema& s, sstable_version_types v, random_access_reader& in, disk_hash<Size, Key, Value>& h) {
    Size w;
    co_await parse(s, v, in, w);
    co_await parse(s, v, in, w, h.map);
}

// Abstract parser/sizer/writer for a single tagged member of a tagged union
template <typename DiskSetOfTaggedUnion>
struct single_tagged_union_member_serdes {
    using value_type = typename DiskSetOfTaggedUnion::value_type;
    virtual ~single_tagged_union_member_serdes() {}
    virtual future<> do_parse(const schema& s, sstable_version_types version, random_access_reader& in, value_type& v) const = 0;
    virtual uint32_t do_size(sstable_version_types version, const value_type& v) const = 0;
    virtual void do_write(sstable_version_types version, file_writer& out, const value_type& v) const = 0;
};

// Concrete parser for a single member of a tagged union; parses type "Member"
template <typename DiskSetOfTaggedUnion, typename Member>
struct single_tagged_union_member_serdes_for final : single_tagged_union_member_serdes<DiskSetOfTaggedUnion> {
    using base = single_tagged_union_member_serdes<DiskSetOfTaggedUnion>;
    using value_type = typename base::value_type;
    virtual future<> do_parse(const schema& s, sstable_version_types version, random_access_reader& in, value_type& v) const override {
        v = Member();
        return parse(s, version, in, boost::get<Member>(v).value);
    }
    virtual uint32_t do_size(sstable_version_types version, const value_type& v) const override {
        return serialized_size(version, boost::get<Member>(v).value);
    }
    virtual void do_write(sstable_version_types version, file_writer& out, const value_type& v) const override {
        write(version, out, boost::get<Member>(v).value);
    }
};

template <typename TagType, typename... Members>
struct disk_set_of_tagged_union<TagType, Members...>::serdes {
    using disk_set = disk_set_of_tagged_union<TagType, Members...>;
    // We can't use unique_ptr, because we initialize from an std::intializer_list, which is not move compatible.
    using serdes_map_type = std::unordered_map<TagType, shared_ptr<single_tagged_union_member_serdes<disk_set>>, typename disk_set::hash_type>;
    using value_type = typename disk_set::value_type;
    serdes_map_type map = {
        {Members::tag(), make_shared<single_tagged_union_member_serdes_for<disk_set, Members>>()}...
    };
    future<> lookup_and_parse(const schema& schema, sstable_version_types v, random_access_reader& in, TagType tag, uint32_t& size, disk_set& s, value_type& value) const {
        auto i = map.find(tag);
        if (i == map.end()) {
            return in.read_exactly(size).discard_result();
        } else {
            return i->second->do_parse(schema, v, in, value).then([tag, &s, &value] () mutable {
                s.data.emplace(tag, std::move(value));
            });
        }
    }
    uint32_t lookup_and_size(sstable_version_types v, TagType tag, const value_type& value) const {
        return map.at(tag)->do_size(v, value);
    }
    void lookup_and_write(sstable_version_types v, file_writer& out, TagType tag, const value_type& value) const {
        return map.at(tag)->do_write(v, out, value);
    }
};

template <typename TagType, typename... Members>
typename disk_set_of_tagged_union<TagType, Members...>::serdes disk_set_of_tagged_union<TagType, Members...>::s_serdes;

template <typename TagType, typename... Members>
future<>
parse(const schema& schema, sstable_version_types v, random_access_reader& in, disk_set_of_tagged_union<TagType, Members...>& s) {
    using disk_set = disk_set_of_tagged_union<TagType, Members...>;
    using key_type = typename disk_set::key_type;
    using value_type = typename disk_set::value_type;

    key_type nr_elements;
    co_await parse(schema, v, in, nr_elements);
    for ([[maybe_unused]] auto _ : boost::irange<key_type>(0, nr_elements)) {
        key_type new_key;
        unsigned new_size;
        co_await parse(schema, v, in, new_key);
        co_await parse(schema, v, in, new_size);
        value_type new_value;
        co_await disk_set::s_serdes.lookup_and_parse(schema, v, in, TagType(new_key), new_size, s, new_value);
    }
}

template <typename TagType, typename... Members>
void write(sstable_version_types v, file_writer& out, const disk_set_of_tagged_union<TagType, Members...>& s) {
    using disk_set = disk_set_of_tagged_union<TagType, Members...>;
    write(v, out, uint32_t(s.data.size()));
    for (auto&& kv : s.data) {
        auto&& tag = kv.first;
        auto&& value = kv.second;
        write(v, out, tag);
        write(v, out, uint32_t(disk_set::s_serdes.lookup_and_size(v, tag, value)));
        disk_set::s_serdes.lookup_and_write(v, out, tag, value);
    }
}

future<> parse(const schema& schema, sstable_version_types v, random_access_reader& in, summary& s) {
    using pos_type = typename decltype(summary::positions)::value_type;

    co_await parse(schema, v, in, s.header.min_index_interval,
                     s.header.size,
                     s.header.memory_size,
                     s.header.sampling_level,
                     s.header.size_at_full_sampling);
    auto buf = co_await in.read_exactly(s.header.size * sizeof(pos_type));
    auto len = s.header.size * sizeof(pos_type);
    check_buf_size(buf, len);

    // Positions are encoded in little-endian.
    auto b = buf.get();
    s.positions = utils::chunked_vector<pos_type>();
    while (s.positions.size() != s.header.size) {
        s.positions.push_back(seastar::read_le<pos_type>(b));
        b += sizeof(pos_type);
        co_await coroutine::maybe_yield();
    }
    // Since the keys in the index are not sized, we need to calculate
    // the start position of the index i+1 to determine the boundaries
    // of index i. The "memory_size" field in the header determines the
    // total memory used by the map, so if we push it to the vector, we
    // can guarantee that no conditionals are used, and we can always
    // query the position of the "next" index.
    s.positions.push_back(s.header.memory_size);

    co_await in.seek(sizeof(summary::header) + s.header.memory_size);
    co_await parse(schema, v, in, s.first_key, s.last_key);
    co_await in.seek(s.positions[0] + sizeof(summary::header));

    s.entries.reserve(s.header.size);

    int idx = 0;
    while (s.entries.size() != s.header.size) {
        auto pos = s.positions[idx++];
        auto next = s.positions[idx];

        auto entrysize = next - pos;
        auto buf = co_await in.read_exactly(entrysize);
        check_buf_size(buf, entrysize);

        auto keysize = entrysize - 8;
        auto key_data = s.add_summary_data(bytes_view(reinterpret_cast<const int8_t*>(buf.get()), keysize));
        buf.trim_front(keysize);

        // position is little-endian encoded
        auto position = seastar::read_le<uint64_t>(buf.get());
        auto token = schema.get_partitioner().get_token(key_view(key_data));
        s.entries.push_back(summary_entry{ token, key_data, position });
    }
    // Delete last element which isn't part of the on-disk format.
    s.positions.pop_back();
}

inline void write(sstable_version_types v, file_writer& out, const summary_entry& entry) {
    // FIXME: summary entry is supposedly written in memory order, but that
    // would prevent portability of summary file between machines of different
    // endianness. We can treat it as little endian to preserve portability.
    write(v, out, entry.key);
    auto p = seastar::cpu_to_le<uint64_t>(entry.position);
    out.write(reinterpret_cast<const char*>(&p), sizeof(p));
}

inline void write(sstable_version_types v, file_writer& out, const summary& s) {
    // NOTE: positions and entries must be stored in LITTLE-ENDIAN.
    write(v, out, s.header.min_index_interval,
                  s.header.size,
                  s.header.memory_size,
                  s.header.sampling_level,
                  s.header.size_at_full_sampling);
    for (auto&& e : s.positions) {
        auto p = seastar::cpu_to_le(e);
        out.write(reinterpret_cast<const char*>(&p), sizeof(p));
    }
    write(v, out, s.entries);
    write(v, out, s.first_key, s.last_key);
}

future<summary_entry&> sstable::read_summary_entry(size_t i) {
    // The last one is the boundary marker
    if (i >= (_components->summary.entries.size())) {
        return make_exception_future<summary_entry&>(std::out_of_range(format("Invalid Summary index: {:d}", i)));
    }

    return make_ready_future<summary_entry&>(_components->summary.entries[i]);
}

template <typename Child>
future<> parse(const schema& s, sstable_version_types v, random_access_reader& in, std::unique_ptr<metadata>& p) {
    p.reset(new Child);
    return parse(s, v, in, *static_cast<Child *>(p.get()));
}

template <typename Child>
inline void write(sstable_version_types v, file_writer& out, const std::unique_ptr<metadata>& p) {
    write(v, out, *static_cast<Child *>(p.get()));
}

future<> parse(const schema& schema, sstable_version_types v, random_access_reader& in, statistics& s) {
    try {
        co_await parse(schema, v, in, s.offsets);
        // Old versions of Scylla do not respect the order.
        // See https://github.com/scylladb/scylla/issues/3937
        boost::sort(s.offsets.elements, [] (auto&& e1, auto&& e2) { return e1.first < e2.first; });
        for (auto val : s.offsets.elements) {
            auto type = val.first;
            co_await in.seek(val.second);
            switch (type) {
            case metadata_type::Validation:
                co_await parse<validation_metadata>(schema, v, in, s.contents[type]);
                break;
            case metadata_type::Compaction:
                co_await parse<compaction_metadata>(schema, v, in, s.contents[type]);
                break;
            case metadata_type::Stats:
                co_await parse<stats_metadata>(schema, v, in, s.contents[type]);
                break;
            case metadata_type::Serialization:
                if (v < sstable_version_types::mc) {
                    throw malformed_sstable_exception(
                        "Statistics is malformed: SSTable is in 2.x format but contains serialization header.");
                } else {
                    co_await parse<serialization_header>(schema, v, in, s.contents[type]);
                }
                break;
            default:
                throw malformed_sstable_exception(fmt::format("Invalid metadata type at Statistics file: {} ", int(type)));
            }
        }
    } catch (const malformed_sstable_exception&) {
        throw;
    } catch (...) {
        throw malformed_sstable_exception(fmt::format("Statistics file is malformed: {}", std::current_exception()));
    }
}

inline void write(sstable_version_types v, file_writer& out, const statistics& s) {
    write(v, out, s.offsets);
    for (auto&& e : s.offsets.elements) {
        s.contents.at(e.first)->write(v, out);
    }
}

future<> parse(const schema& s, sstable_version_types v, random_access_reader& in, utils::estimated_histogram& eh) {
    auto len = std::make_unique<uint32_t>();

    co_await parse(s, v, in, *len);
    uint32_t length = *len;

    if (length == 0) {
        co_await coroutine::return_exception(malformed_sstable_exception("Estimated histogram with zero size found. Can't continue!"));
    }

    // Arrays are potentially pre-initialized by the estimated_histogram constructor.
    eh.bucket_offsets.clear();
    eh.buckets.clear();

    eh.bucket_offsets.reserve(length - 1);
    eh.buckets.reserve(length);

    auto type_size = sizeof(uint64_t) * 2;
    auto buf = co_await in.read_exactly(length * type_size);
    check_buf_size(buf, length * type_size);

    size_t j = 0;
    while (eh.buckets.size() != length) {
        auto offset = net::ntoh(read_unaligned<uint64_t>(buf.get() + (j++) * sizeof(uint64_t)));
        auto bucket = net::ntoh(read_unaligned<uint64_t>(buf.get() + (j++) * sizeof(uint64_t)));
        if (!eh.buckets.empty()) {
            eh.bucket_offsets.push_back(offset);
        }
        eh.buckets.push_back(bucket);
        co_await coroutine::maybe_yield();
    }
}

void write(sstable_version_types v, file_writer& out, const utils::estimated_histogram& eh) {
    uint32_t len = 0;
    check_truncate_and_assign(len, eh.buckets.size());

    write(v, out, len);
    struct element {
        int64_t offsets;
        int64_t buckets;
    };
    std::vector<element> elements;
    elements.reserve(eh.buckets.size());

    const int64_t* offsets_nr = eh.bucket_offsets.data();
    const int64_t* buckets_nr = eh.buckets.data();
    for (size_t i = 0; i < eh.buckets.size(); i++) {
        auto offsets = net::hton(offsets_nr[i == 0 ? 0 : i - 1]);
        auto buckets = net::hton(buckets_nr[i]);
        elements.emplace_back(element{offsets, buckets});
        if (need_preempt()) {
            seastar::thread::yield();
        }
    }

    auto p = reinterpret_cast<const char*>(elements.data());
    auto bytes = elements.size() * sizeof(element);
    out.write(p, bytes);
}

struct streaming_histogram_element {
    using key_type = typename decltype(utils::streaming_histogram::bin)::key_type;
    using value_type = typename decltype(utils::streaming_histogram::bin)::mapped_type;
    key_type key;
    value_type value;

    template <typename Describer>
    auto describe_type(sstable_version_types v, Describer f) { return f(key, value); }
};

future<> parse(const schema& s, sstable_version_types v, random_access_reader& in, utils::streaming_histogram& sh) {
    auto a = disk_array<uint32_t, streaming_histogram_element>();

    co_await parse(s, v, in, sh.max_bin_size, a);
    auto length = a.elements.size();
    if (length > sh.max_bin_size) {
        co_await coroutine::return_exception(malformed_sstable_exception("Streaming histogram with more entries than allowed. Can't continue!"));
    }

    // Find bad histogram which had incorrect elements merged due to use of
    // unordered map. The keys will be unordered. Histogram which size is
    // less than max allowed will be correct because no entries needed to be
    // merged, so we can avoid discarding those.
    // look for commit with title 'streaming_histogram: fix update' for more details.
    auto possibly_broken_histogram = length == sh.max_bin_size;
    auto less_comp = [] (auto& x, auto& y) { return x.key < y.key; };
    if (possibly_broken_histogram && !boost::is_sorted(a.elements, less_comp)) {
        co_return;
    }

    auto transform = [] (auto element) -> std::pair<streaming_histogram_element::key_type, streaming_histogram_element::value_type> {
        return { element.key, element.value };
    };
    boost::copy(a.elements | boost::adaptors::transformed(transform), std::inserter(sh.bin, sh.bin.end()));
}

void write(sstable_version_types v, file_writer& out, const utils::streaming_histogram& sh) {
    uint32_t max_bin_size;
    check_truncate_and_assign(max_bin_size, sh.max_bin_size);

    disk_array<uint32_t, streaming_histogram_element> a;
    a.elements = boost::copy_range<utils::chunked_vector<streaming_histogram_element>>(sh.bin
        | boost::adaptors::transformed([&] (auto& kv) { return streaming_histogram_element{kv.first, kv.second}; }));

    write(v, out, max_bin_size, a);
}

future<> parse(const schema& s, sstable_version_types v, random_access_reader& in, commitlog_interval& ci) {
    co_await parse(s, v, in, ci.start);
    co_await parse(s, v, in, ci.end);
}

void write(sstable_version_types v, file_writer& out, const commitlog_interval& ci) {
    write(v, out, ci.start);
    write(v, out, ci.end);
}

future<> parse(const schema& s, sstable_version_types v, random_access_reader& in, compression& c) {
    uint64_t data_len = 0;
    uint32_t chunk_len = 0;

    co_await parse(s, v, in, c.name, c.options, chunk_len, data_len);
    if (chunk_len == 0) {
        throw malformed_sstable_exception("CompressionInfo is malformed: zero chunk_len");
    }
    c.set_uncompressed_chunk_length(chunk_len);
    c.set_uncompressed_file_length(data_len);

    uint32_t len = 0;
    compression::segmented_offsets::writer offsets = c.offsets.get_writer();
    co_await parse(s, v, in, len);
    auto eoarr = [&c, &len] { return c.offsets.size() == len; };

    while (!eoarr()) {
        auto now = std::min(len - c.offsets.size(), 100000 / sizeof(uint64_t));
        auto buf = co_await in.read_exactly(now * sizeof(uint64_t));
        for (size_t i = 0; i < now; ++i) {
            uint64_t value = read_unaligned<uint64_t>(buf.get() + i * sizeof(uint64_t));
            offsets.push_back(net::ntoh(value));
        }
    }
}

void write(sstable_version_types v, file_writer& out, const compression& c) {
    write(v, out, c.name, c.options, c.uncompressed_chunk_length(), c.uncompressed_file_length());

    write(v, out, static_cast<uint32_t>(c.offsets.size()));

    std::vector<uint64_t> tmp;
    const size_t per_loop = 100000 / sizeof(uint64_t);
    tmp.resize(per_loop);
    size_t idx = 0;
    while (idx != c.offsets.size()) {
        auto now = std::min(c.offsets.size() - idx, per_loop);
        // copy offsets into tmp converting each entry into big-endian representation.
        auto nr = c.offsets.begin() + idx;
        for (size_t i = 0; i < now; i++) {
            tmp[i] = net::hton(nr[i]);
        }
        auto p = reinterpret_cast<const char*>(tmp.data());
        auto bytes = now * sizeof(uint64_t);
        out.write(p, bytes);
        idx += now;
    }
}

static inline sstring parent_path(const sstring& fname) {
    return fs::canonical(fs::path(fname)).parent_path().string();
}

future<std::vector<sstring>> sstable::read_and_parse_toc(file f) {
    return with_closeable(make_file_input_stream(f), [] (input_stream<char>& in) -> future<std::vector<sstring>> {
        std::vector<sstring> components;
        auto all = co_await util::read_entire_stream_contiguous(in);
        boost::split(components, all, boost::is_any_of("\n"));
        co_return components;
    });
}

// This is small enough, and well-defined. Easier to just read it all
// at once
future<> sstable::read_toc() noexcept {
    if (_recognized_components.size()) {
        co_return;
    }

    try {
        co_await do_read_simple(component_type::TOC, [&] (version_types v, file f) -> future<> {
            auto comps = co_await read_and_parse_toc(f);
            for (auto& c: comps) {
                // accept trailing newlines
                if (c == "") {
                    continue;
                }
                try {
                    _recognized_components.insert(reverse_map(c, sstable_version_constants::get_component_map(_version)));
                } catch (std::out_of_range& oor) {
                    _unrecognized_components.push_back(c);
                    sstlog.info("Unrecognized TOC component was found: {} in sstable {}", c, filename(component_type::TOC));
                }
            }
            if (!_recognized_components.size()) {
                throw malformed_sstable_exception("Empty TOC", filename(component_type::TOC));
            }
        });
    } catch (std::system_error& e) {
        if (e.code() == std::error_code(ENOENT, std::system_category())) {
            throw malformed_sstable_exception(filename(component_type::TOC) + ": file not found");
        }
        throw;
    }
}

void sstable::generate_toc() {
    // Creating table of components.
    _recognized_components.insert(component_type::TOC);
    _recognized_components.insert(component_type::Statistics);
    _recognized_components.insert(component_type::Digest);
    _recognized_components.insert(component_type::Index);
    _recognized_components.insert(component_type::Summary);
    _recognized_components.insert(component_type::Data);
    if (_schema->bloom_filter_fp_chance() != 1.0) {
        _recognized_components.insert(component_type::Filter);
    }
    if (_schema->get_compressor_params().get_compressor() == nullptr) {
        _recognized_components.insert(component_type::CRC);
    } else {
        _recognized_components.insert(component_type::CompressionInfo);
    }
    _recognized_components.insert(component_type::Scylla);
}

future<std::unordered_map<component_type, file>> sstable::readable_file_for_all_components() const {
    std::unordered_map<component_type, file> files;
    for (auto c : _recognized_components) {
        files.emplace(c, co_await open_file(c, open_flags::ro));
    }
    co_return std::move(files);
}

future<entry_descriptor> sstable::clone(generation_type new_generation) const {
    co_await _storage->snapshot(*this, _storage->prefix(), storage::absolute_path::yes, new_generation);
    co_return entry_descriptor(new_generation, _version, _format, component_type::TOC, _state);
}

file_writer::~file_writer() {
    if (_closed) {
        return;
    }
    try {
        // close() should be called by the owner of the file_writer.
        // However it may not be called on exception handling paths
        // so auto-close the output_stream so it won't be destructed while open.
        _out.close().get();
    } catch (...) {
        sstlog.warn("Error while auto-closing {}: {}. Ignored.", get_filename(), std::current_exception());
    }
}

void file_writer::close() {
    // Writing into sstable component output stream should be done with care.
    // In particular -- flushing can happen only once right before closing
    // the stream. Flushing the stream in between several writes is not going
    // to work, because file stream would step on unaligned IO and S3 upload
    // stream would send completion message to the server and would lose any
    // subsequent write.
    assert(!_closed && "file_writer already closed");
    std::exception_ptr ex;
    try {
        _out.flush().get();
    } catch (...) {
        ex = std::current_exception();
    }
    try {
        _closed = true;
        _out.close().get();
    } catch (...) {
        auto e = std::current_exception();
        sstlog.error("Error while closing {}: {}", get_filename(), e);
        if (!ex) {
            ex = std::move(e);
        }
    }
    if (ex) {
        std::rethrow_exception(std::move(ex));
    }
}

const char* file_writer::get_filename() const noexcept {
    return _filename ? _filename->c_str() : "<anonymous output_stream>";
}

future<file_writer> sstable::make_component_file_writer(component_type c, file_output_stream_options options, open_flags oflags) noexcept {
    // Note: file_writer::make closes the file if file_writer creation fails
    // so we don't need to use with_file_close_on_failure here.
    return futurize_invoke([this, c] { return filename(c); }).then([this, c, options = std::move(options), oflags] (sstring filename) mutable {
        return _storage->make_component_sink(*this, c, oflags, std::move(options)).then([filename = std::move(filename)] (data_sink sink) mutable {
            return file_writer(output_stream<char>(std::move(sink)), std::move(filename));
        });
    });
}

void sstable::open_sstable(const sstring& origin) {
    _origin = origin;
    generate_toc();
    _storage->open(*this);
}

void sstable::write_toc(file_writer w) {
    sstlog.debug("Writing TOC file {} ", toc_filename());

    do_write_simple(std::move(w), [&] (version_types v, file_writer& w) {
        for (auto&& key : _recognized_components) {
            // new line character is appended to the end of each component name.
            auto value = sstable_version_constants::get_component_map(v).at(key) + "\n";
            bytes b = bytes(reinterpret_cast<const bytes::value_type *>(value.c_str()), value.size());
            write(v, w, b);
        }
    });
}

void sstable::write_crc(const checksum& c) {
    unsigned buffer_size = 4096;
    do_write_simple(component_type::CRC, [&] (version_types v, file_writer& w) {
        write(v, w, c);
    }, buffer_size);
}

// Digest file stores the full checksum of data file converted into a string.
void sstable::write_digest(uint32_t full_checksum) {
    unsigned buffer_size = 4096;
    do_write_simple(component_type::Digest, [&] (version_types v, file_writer& w) {
        auto digest = to_sstring<bytes>(full_checksum);
        write(v, w, digest);
    }, buffer_size);
}

thread_local std::array<std::vector<int>, downsampling::BASE_SAMPLING_LEVEL> downsampling::_sample_pattern_cache;
thread_local std::array<std::vector<int>, downsampling::BASE_SAMPLING_LEVEL> downsampling::_original_index_cache;

future<> sstable::do_read_simple(component_type type,
                                 noncopyable_function<future<> (version_types, file&&, uint64_t sz)> read_component) {
    auto file_path = filename(type);
    sstlog.debug("Reading {} file {}", sstable_version_constants::get_component_map(_version).at(type), file_path);
    try {
        file fi = co_await new_sstable_component_file(_read_error_handler, type, open_flags::ro);
        uint64_t size = co_await fi.size();

        co_await read_component(_version, std::move(fi), size);
        _metadata_size_on_disk += size;
    }  catch (std::system_error& e) {
        if (e.code() == std::error_code(ENOENT, std::system_category())) {
            throw malformed_sstable_exception(file_path + ": file not found");
        }
        throw;
    } catch (malformed_sstable_exception& e) {
        throw malformed_sstable_exception(e.what(), file_path);
    }
}

future<> sstable::do_read_simple(component_type type,
                                 noncopyable_function<future<> (version_types, file)> read_component) {
    return do_read_simple(type, [read_component = std::move(read_component)] (version_types v, file&& f, uint64_t) -> future<> {
        std::exception_ptr ex;
        try {
            co_await read_component(v, f);
        } catch (...) {
            ex = std::current_exception();
        }
        co_await f.close();

        maybe_rethrow_exception(std::move(ex));
    });
}

template <component_type Type, typename T>
future<> sstable::read_simple(T& component) {
    return do_read_simple(Type, [&] (version_types v, file&& f, uint64_t size) -> future<> {
        std::exception_ptr ex;
        auto r = file_random_access_reader(std::move(f), size, sstable_buffer_size);
        try {
            co_await parse(*_schema, v, r, component);
        } catch (...) {
            ex = std::current_exception();
        }
        co_await r.close();

        maybe_rethrow_exception(std::move(ex));
    });
}

void sstable::do_write_simple(file_writer&& writer,
                              noncopyable_function<void (version_types, file_writer&)> write_component) {
    write_component(_version, writer);
    _metadata_size_on_disk += writer.offset();
    writer.close();
}

void sstable::do_write_simple(component_type type,
        noncopyable_function<void (version_types version, file_writer& writer)> write_component, unsigned buffer_size) {
    auto file_path = filename(type);
    sstlog.debug("Writing {} file {}", sstable_version_constants::get_component_map(_version).at(type), file_path);

    file_output_stream_options options;
    options.buffer_size = buffer_size;
    auto w = make_component_file_writer(type, std::move(options)).get();
    do_write_simple(std::move(w), std::move(write_component));
}

template <component_type Type, typename T>
void sstable::write_simple(const T& component) {
    do_write_simple(Type, [&component] (version_types v, file_writer& w) {
        write(v, w, component);
    }, sstable_buffer_size);
}

template future<> sstable::read_simple<component_type::Filter>(sstables::filter& f);
template void sstable::write_simple<component_type::Filter>(const sstables::filter& f);

template void sstable::write_simple<component_type::Summary>(const sstables::summary_ka&);

future<> sstable::read_compression() {
     // FIXME: If there is no compression, we should expect a CRC file to be present.
    if (!has_component(component_type::CompressionInfo)) {
        return make_ready_future<>();
    }

    return read_simple<component_type::CompressionInfo>(_components->compression);
}

void sstable::write_compression() {
    if (!has_component(component_type::CompressionInfo)) {
        return;
    }

    write_simple<component_type::CompressionInfo>(_components->compression);
}

void sstable::validate_partitioner() {
    auto entry = _components->statistics.contents.find(metadata_type::Validation);
    if (entry == _components->statistics.contents.end()) {
        throw std::runtime_error("Validation metadata not available");
    }
    auto& p = entry->second;
    if (!p) {
        throw std::runtime_error("Validation is malformed");
    }

    validation_metadata& v = *static_cast<validation_metadata *>(p.get());
    if (v.partitioner.value != to_bytes(_schema->get_partitioner().name())) {
        throw std::runtime_error(
                fmt::format(FMT_STRING("SSTable {} uses {} partitioner which is different than {} partitioner used by the database"),
                            get_filename(),
                            sstring(reinterpret_cast<char*>(v.partitioner.value.data()), v.partitioner.value.size()),
                            _schema->get_partitioner().name()));
    }

}

void sstable::validate_min_max_metadata() {
    auto entry = _components->statistics.contents.find(metadata_type::Stats);
    if (entry == _components->statistics.contents.end()) {
        throw std::runtime_error("Stats metadata not available");
    }
    auto& p = entry->second;
    if (!p) {
        throw std::runtime_error("Statistics is malformed");
    }

    stats_metadata& s = *static_cast<stats_metadata *>(p.get());
    auto clear_incorrect_min_max_column_names = [&s] {
        s.min_column_names.elements.clear();
        s.max_column_names.elements.clear();
    };
    auto& min_column_names = s.min_column_names.elements;
    auto& max_column_names = s.max_column_names.elements;

    if (min_column_names.empty() && max_column_names.empty()) {
        return;
    }

    // The min/max metadata is wrong if:
    // - it's not empty and schema defines no clustering key.
    //
    // Notes:
    // - we are going to rely on min/max column names for
    //   clustering filtering only from md-format sstables,
    //   see sstable::may_contain_rows().
    //   We choose not to clear_incorrect_min_max_column_names
    //   from older versions here as this disturbs sstable unit tests.
    //
    // - now that we store min/max metadata for range tombstones,
    //   their size may differ.
    if (!_schema->clustering_key_size()) {
        clear_incorrect_min_max_column_names();
        return;
    }
}

void sstable::validate_max_local_deletion_time() {
    if (!has_correct_max_deletion_time()) {
        auto& entry = _components->statistics.contents[metadata_type::Stats];
        auto& s = *static_cast<stats_metadata*>(entry.get());
        s.max_local_deletion_time = std::numeric_limits<int32_t>::max();
    }
}

void sstable::set_min_max_position_range() {
    if (!_schema->clustering_key_size()) {
        return;
    }

    auto& min_elements = get_stats_metadata().min_column_names.elements;
    auto& max_elements = get_stats_metadata().max_column_names.elements;

    if (min_elements.empty() && max_elements.empty()) {
        return;
    }

    auto pip = [] (const utils::chunked_vector<disk_string<uint16_t>>& column_names, bound_kind kind) {
        std::vector<bytes> key_bytes;
        key_bytes.reserve(column_names.size());
        for (auto& value : column_names) {
            key_bytes.emplace_back(bytes_view(value));
        }
        auto ckp = clustering_key_prefix(std::move(key_bytes));
        return position_in_partition(position_in_partition::range_tag_t(), kind, std::move(ckp));
    };

    _min_max_position_range = position_range(pip(min_elements, bound_kind::incl_start), pip(max_elements, bound_kind::incl_end));
}

future<std::optional<position_in_partition>>
sstable::find_first_position_in_partition(reader_permit permit, const dht::decorated_key& key, bool reversed) {
    using position_in_partition_opt = std::optional<position_in_partition>;
    class position_finder {
        position_in_partition_opt& _pos;
        bool _reversed;
    private:
        // If consuming in reversed mode, range_tombstone_change or clustering_row will have
        // its bound weight reversed, so we need to revert it here so the returned position
        // can be correctly used to mark the end bound.
        void on_position_found(position_in_partition&& pos, bool reverse_pos = false) {
            _pos = reverse_pos ? std::move(pos).reversed() : std::move(pos);
        }
    public:
        position_finder(position_in_partition_opt& pos, bool reversed) noexcept : _pos(pos), _reversed(reversed) {}

        void consume_new_partition(const dht::decorated_key& dk) {}

        stop_iteration consume(tombstone t) {
            // Handle case partition contains only a partition_tombstone, so position_in_partition
            // for this key should be before all rows.
            on_position_found(position_in_partition::before_all_clustered_rows());
            return stop_iteration::no;
        }

        stop_iteration consume(range_tombstone_change&& rt) {
            on_position_found(std::move(std::move(rt)).position(), _reversed);
            return stop_iteration::yes;
        }

        stop_iteration consume(clustering_row&& cr) {
            on_position_found(position_in_partition::for_key(std::move(cr.key())), _reversed);
            return stop_iteration::yes;
        }

        stop_iteration consume(static_row&& sr) {
            on_position_found(position_in_partition(sr.position()));
            // If reversed == true, we shouldn't stop at static row as we want to find the last row.
            // We don't want to ignore its position, to handle the case where partition contains only static row.
            return stop_iteration(!_reversed);
        }

        stop_iteration consume_end_of_partition() {
            // Handle case where partition has no rows.
            if (!_pos) {
                on_position_found(_reversed ? position_in_partition::after_all_clustered_rows() : position_in_partition::before_all_clustered_rows());
            }
            return stop_iteration::yes;
        }

        mutation_opt consume_end_of_stream() {
            return std::nullopt;
        }
    };

    auto pr = dht::partition_range::make_singular(key);
    auto s = get_schema();
    auto full_slice = s->full_slice();
    if (reversed) {
        s = s->make_reversed();
        full_slice.options.set(query::partition_slice::option::reversed);
    }
    auto r = make_reader(s, std::move(permit), pr, full_slice, {}, streamed_mutation::forwarding::no,
                         mutation_reader::forwarding::no /* to avoid reading past the partition end */);

    position_in_partition_opt ret = std::nullopt;
    position_finder finder(ret, reversed);
    std::exception_ptr ex;
    try {
        co_await r.consume(finder);
    } catch (...) {
        ex = std::current_exception();
    }
    co_await r.close();
    if (ex) {
        co_await coroutine::exception(std::move(ex));
    }
    co_return std::move(ret);
}

future<> sstable::load_first_and_last_position_in_partition() {
    if (!_schema->clustering_key_size()) {
        co_return;
    }

    auto& sem = _manager.sstable_metadata_concurrency_sem();
    reader_permit permit = co_await sem.obtain_permit(_schema, "sstable::load_first_and_last_position_range", sstable_buffer_size, db::no_timeout, {});
    auto first_pos_opt = co_await find_first_position_in_partition(permit, get_first_decorated_key(), false);
    auto last_pos_opt = co_await find_first_position_in_partition(permit, get_last_decorated_key(), true);

    // Allow loading to proceed even if we were unable to load this metadata as the lack of it
    // will not affect correctness.
    if (!first_pos_opt || !last_pos_opt) {
        sstlog.warn("Unable to retrieve metadata for first and last keys of {}. Not a critical error.", get_filename());
        co_return;
    }

    _first_partition_first_position = std::move(*first_pos_opt);
    _last_partition_last_position = std::move(*last_pos_opt);
}

double sstable::estimate_droppable_tombstone_ratio(const gc_clock::time_point& compaction_time, const tombstone_gc_state& gc_state, const schema_ptr& s) const {
    auto gc_before = get_gc_before_for_drop_estimation(compaction_time, gc_state, s);

    auto& st = get_stats_metadata();
    auto estimated_count = st.estimated_cells_count.mean() * st.estimated_cells_count.count();
    if (estimated_count > 0) {
        double droppable = st.estimated_tombstone_drop_time.sum(gc_before.time_since_epoch().count());
        return droppable / estimated_count;
    }
    return 0.0f;
}

future<> sstable::read_statistics() {
    return read_simple<component_type::Statistics>(_components->statistics);
}

void sstable::write_statistics() {
    write_simple<component_type::Statistics>(_components->statistics);
}

void sstable::rewrite_statistics() {
    auto file_path = filename(component_type::TemporaryStatistics);
    sstlog.debug("Rewriting statistics component of sstable {}", get_filename());

    file_output_stream_options options;
    options.buffer_size = sstable_buffer_size;
    auto w = make_component_file_writer(component_type::TemporaryStatistics, std::move(options),
            open_flags::wo | open_flags::create | open_flags::truncate).get();
    write(_version, w, _components->statistics);
    w.close();
    // rename() guarantees atomicity when renaming a file into place.
    sstable_write_io_check(rename_file, file_path, filename(component_type::Statistics)).get();
}

future<> sstable::read_summary() noexcept {
    if (_components->summary) {
        return make_ready_future<>();
    }

    return read_toc().then([this] {
        // We'll try to keep the main code path exception free, but if an exception does happen
        // we can try to regenerate the Summary.
        if (has_component(component_type::Summary)) {
            return read_simple<component_type::Summary>(_components->summary).handle_exception([this] (auto ep) {
                sstlog.warn("Couldn't read summary file {}: {}. Recreating it.", this->filename(component_type::Summary), ep);
                return this->generate_summary();
            });
        } else {
            return generate_summary();
        }
    });
}

future<file> sstable::open_file(component_type type, open_flags flags, file_open_options opts) const noexcept {
    return new_sstable_component_file(_read_error_handler, type, flags, opts);
}

future<> sstable::open_or_create_data(open_flags oflags, file_open_options options) noexcept {
    return when_all_succeed(
        open_file(component_type::Index, oflags, options).then([this] (file f) { _index_file = std::move(f); }),
        open_file(component_type::Data, oflags, options).then([this] (file f) { _data_file = std::move(f); })
    ).discard_result();
}

future<> sstable::open_data(sstable_open_config cfg) noexcept {
    co_await open_or_create_data(open_flags::ro);
    co_await update_info_for_opened_data(cfg);
    assert(!_shards.empty());
    auto* sm = _components->scylla_metadata->data.get<scylla_metadata_type::Sharding, sharding_metadata>();
    if (sm) {
        // Sharding information uses a lot of memory and once we're doing with this computation we will no longer use it.
        co_await utils::clear_gently(sm->token_ranges.elements);
        sm->token_ranges.elements = {};
    }
    auto* ld_stats = _components->scylla_metadata->data.get<scylla_metadata_type::LargeDataStats, scylla_metadata::large_data_stats>();
    if (ld_stats) {
        _large_data_stats.emplace(*ld_stats);
    }
    auto* origin = _components->scylla_metadata->data.get<scylla_metadata_type::SSTableOrigin, scylla_metadata::sstable_origin>();
    if (origin) {
        _origin = sstring(to_sstring_view(bytes_view(origin->value)));
    }
    _open_mode.emplace(open_flags::ro);
    _stats.on_open_for_reading();

    _total_reclaimable_memory.reset();
    _manager.increment_total_reclaimable_memory_and_maybe_reclaim(this);
}

future<> sstable::update_info_for_opened_data(sstable_open_config cfg) {
    struct stat st = co_await _data_file.stat();

    if (this->has_component(component_type::CompressionInfo)) {
        _components->compression.update(st.st_size);
    }
    _data_file_size = st.st_size;
    _data_file_write_time = db_clock::from_time_t(st.st_mtime);

    auto size = co_await _index_file.size();
    _index_file_size = size;
    assert(!_cached_index_file);
    _cached_index_file = seastar::make_shared<cached_file>(_index_file,
                                                            _manager.get_cache_tracker().get_index_cached_file_stats(),
                                                            _manager.get_cache_tracker().get_lru(),
                                                            _manager.get_cache_tracker().region(),
                                                            _index_file_size);
    _index_file = make_cached_seastar_file(*_cached_index_file);

    this->set_min_max_position_range();
    this->set_first_and_last_keys();
    _run_identifier = _components->scylla_metadata->get_optional_run_identifier().value_or(run_id::create_random_id());
    if (cfg.load_first_and_last_position_metadata) {
        co_await load_first_and_last_position_in_partition();
    }
}

future<> sstable::create_data() noexcept {
    auto oflags = open_flags::wo | open_flags::create | open_flags::exclusive;
    file_open_options opt;
    opt.extent_allocation_size_hint = 32 << 20;
    opt.sloppy_size = true;
    return open_or_create_data(oflags, std::move(opt)).then([this, oflags] {
        _open_mode.emplace(oflags);
    });
}

future<> sstable::drop_caches() {
    co_await _cached_index_file->evict_gently();
    co_await _index_cache->evict_gently();
}

// Return the filter format for the given sstable version
static inline utils::filter_format get_filter_format(sstable_version_types version) {
    return (version >= sstable_version_types::mc)
               ? utils::filter_format::m_format
               : utils::filter_format::k_l_format;
}

future<> sstable::read_filter(sstable_open_config cfg) {
    if (!cfg.load_bloom_filter || !has_component(component_type::Filter)) {
        _components->filter = std::make_unique<utils::filter::always_present_filter>();
        return make_ready_future<>();
    }

    return seastar::async([this] () mutable {
        sstables::filter filter;
        read_simple<component_type::Filter>(filter).get();
        auto nr_bits = filter.buckets.elements.size() * std::numeric_limits<typename decltype(filter.buckets.elements)::value_type>::digits;
        large_bitset bs(nr_bits, std::move(filter.buckets.elements));
        _components->filter = utils::filter::create_filter(filter.hashes, std::move(bs), get_filter_format(_version));
    });
}

void sstable::write_filter() {
    if (!has_component(component_type::Filter)) {
        return;
    }

    auto f = downcast_ptr<utils::filter::murmur3_bloom_filter>(_components->filter.get());

    auto&& bs = f->bits();
    auto filter_ref = sstables::filter_ref(f->num_hashes(), bs.get_storage());
    write_simple<component_type::Filter>(filter_ref);
}

void sstable::maybe_rebuild_filter_from_index(uint64_t num_partitions) {
    if (!has_component(component_type::Filter)) {
        return;
    }

    // Skip rebuilding the bloom filter if the false positive rate based
    // on the current bitset size is within 75% to 125% of the configured
    // false positive rate.
    auto curr_bitset_size = downcast_ptr<utils::filter::bloom_filter>(_components->filter.get())->bits().memory_size();
    auto bitset_size_lower_bound = utils::i_filter::get_filter_size(num_partitions,
                                                                    _schema->bloom_filter_fp_chance() * 1.25);
    auto bitset_size_upper_bound = utils::i_filter::get_filter_size(num_partitions,
                                                                    _schema->bloom_filter_fp_chance() * 0.75);
    if (bitset_size_lower_bound <= curr_bitset_size && curr_bitset_size <= bitset_size_upper_bound) {
        return;
    }

    // Consumer that adds the keys from index entries to the given bloom filter
    class bloom_filter_builder {
        utils::filter_ptr& _filter;
    public:
        bloom_filter_builder(utils::filter_ptr &filter) : _filter(filter) {}
        void consume_entry(parsed_partition_index_entry&& e) {
            _filter->add(to_bytes_view(e.key));
        }
    };

    // Create a new filter that can optimally represent the given num_partitions.
    auto optimal_filter = utils::i_filter::get_filter(num_partitions, _schema->bloom_filter_fp_chance(), get_filter_format(_version));
    sstlog.info("Rebuilding bloom filter {}: resizing bitset from {} bytes to {} bytes. sstable origin: {}", filename(component_type::Filter), curr_bitset_size,
<<<<<<< HEAD
                downcast_ptr<utils::filter::bloom_filter>(optimal_filter.get())->bits().memory_size(), origin);
=======
                downcast_ptr<utils::filter::bloom_filter>(_components->filter.get())->bits().memory_size(), _origin);
>>>>>>> 7b58fa25

    auto index_file = open_file(component_type::Index, open_flags::ro).get();
    auto index_file_closer = deferred_action([&index_file] {
        try {
            index_file.close().get();
        } catch (...) {
            sstlog.warn("sstable close index_file failed: {}", std::current_exception());
            general_disk_error();
        }
    });
    auto index_file_size = index_file.size().get();

    auto sem = reader_concurrency_semaphore(reader_concurrency_semaphore::no_limits{}, "sstable::rebuild_filter_from_index",
            reader_concurrency_semaphore::register_metrics::no);
    auto sem_stopper = deferred_stop(sem);

    // rebuild the filter using index_consume_entry_context
    bloom_filter_builder bfb_consumer(optimal_filter);
    index_consume_entry_context<bloom_filter_builder> consumer_ctx(
            *this, sem.make_tracking_only_permit(_schema, "rebuild_filter_from_index", db::no_timeout, {}), bfb_consumer, trust_promoted_index::no,
            make_file_input_stream(index_file, 0, index_file_size, {.buffer_size = sstable_buffer_size}), 0, index_file_size,
            (_version >= sstable_version_types::mc
                ? std::make_optional(get_clustering_values_fixed_lengths(get_serialization_header()))
                : std::optional<column_values_fixed_lengths>{}), _manager._abort);
    auto consumer_ctx_closer = deferred_close(consumer_ctx);
    try {
        consumer_ctx.consume_input().get();
    } catch (...) {
        sstlog.warn("Failed to rebuild bloom filter {} : {}. Existing bloom filter will be written to disk.", filename(component_type::Filter), std::current_exception());
        return;
    }

    // Replace the existing filter with the new optimal filter.
    _components->filter.swap(optimal_filter);
}

size_t sstable::total_reclaimable_memory_size() const {
    if (!_total_reclaimable_memory) {
        _total_reclaimable_memory = _components->filter ? _components->filter->memory_size() : 0;
    }

    return _total_reclaimable_memory.value();
}

size_t sstable::reclaim_memory_from_components() {
    size_t memory_reclaimed_this_iteration = 0;

    if (_components->filter) {
        auto filter_memory_size = _components->filter->memory_size();
        if (filter_memory_size > 0) {
            // Discard it from memory by replacing it with an always present variant.
            // No need to remove it from _recognized_components as the filter is still in disk.
            _components->filter = std::make_unique<utils::filter::always_present_filter>();
            memory_reclaimed_this_iteration += filter_memory_size;
        }
    }

    _total_reclaimable_memory.reset();
    _total_memory_reclaimed += memory_reclaimed_this_iteration;
    return memory_reclaimed_this_iteration;
}

size_t sstable::total_memory_reclaimed() const {
    return _total_memory_reclaimed;
}

future<> sstable::reload_reclaimed_components() {
    if (_total_memory_reclaimed == 0) {
        // nothing to reload
        co_return;
    }

    co_await utils::get_local_injector().inject("reload_reclaimed_components/pause", [] (auto& handler) {
        sstlog.info("reload_reclaimed_components/pause init");
        auto ret = handler.wait_for_message(std::chrono::steady_clock::now() + std::chrono::seconds{5});
        sstlog.info("reload_reclaimed_components/pause done");
        return ret;
    });

    co_await read_filter();
    _total_reclaimable_memory.reset();
    _total_memory_reclaimed -= _components->filter->memory_size();
    sstlog.info("Reloaded bloom filter of {}", get_filename());
}

future<> sstable::load_metadata(sstable_open_config cfg, bool validate) noexcept {
    co_await read_toc();
    // read scylla-meta after toc. Might need it to parse
    // rest (hint extensions)
    co_await read_scylla_metadata();
    // Read statistics ahead of others - if summary is missing
    // we'll attempt to re-generate it and we need statistics for that
    co_await read_statistics();
    co_await coroutine::all(
            [&] { return read_compression(); },
            [&] { return read_filter(cfg); },
            [&] { return read_summary(); });
    if (validate) {
        validate_min_max_metadata();
        validate_max_local_deletion_time();
        validate_partitioner();
    }
}

// This interface is only used during tests, snapshot loading and early initialization.
// No need to set tunable priorities for it.
future<> sstable::load(const dht::sharder& sharder, sstable_open_config cfg) noexcept {
    co_await load_metadata(cfg, true);
    if (_shards.empty()) {
        set_first_and_last_keys();
        _shards = cfg.current_shard_as_sstable_owner ?
                std::vector<unsigned>{this_shard_id()} : compute_shards_for_this_sstable(sharder);
    }
    co_await open_data(cfg);
}

future<> sstable::load(sstables::foreign_sstable_open_info info) noexcept {
    static_assert(std::is_nothrow_move_constructible_v<sstables::foreign_sstable_open_info>);
    return read_toc().then([this, info = std::move(info)] () mutable {
        _components = std::move(info.components);
        _data_file = make_checked_file(_read_error_handler, info.data.to_file());
        _index_file = make_checked_file(_read_error_handler, info.index.to_file());
        _shards = std::move(info.owners);
        _metadata_size_on_disk = info.metadata_size_on_disk;
        validate_min_max_metadata();
        validate_max_local_deletion_time();
        validate_partitioner();
        return update_info_for_opened_data().then([this]() {
            _total_reclaimable_memory.reset();
            _manager.increment_total_reclaimable_memory_and_maybe_reclaim(this);
        });
    });
}

future<foreign_sstable_open_info> sstable::get_open_info() & {
    return _components.copy().then([this] (auto c) mutable {
        return foreign_sstable_open_info{std::move(c), this->get_shards_for_this_sstable(), _data_file.dup(), _index_file.dup(),
            _generation, _version, _format, data_size(), _metadata_size_on_disk};
    });
}

entry_descriptor sstable::get_descriptor(component_type c) const {
    return entry_descriptor(_generation, _version, _format, c);
}

future<>
sstable::load_owner_shards(const dht::sharder& sharder) {
    if (!_shards.empty()) {
        sstlog.trace("{}: shards={}", get_filename(), _shards);
        co_return;
    }
    co_await read_scylla_metadata();

    auto has_valid_sharding_metadata = std::invoke([this] {
        if (!has_component(component_type::Scylla)) {
            return false;
        }

        auto& scylla_metadata = _components->scylla_metadata;
        const auto* sm = scylla_metadata
                ? scylla_metadata->data.get<scylla_metadata_type::Sharding, sharding_metadata>()
                : nullptr;
        return sm && sm->token_ranges.elements.size();
    });
    // Statistics is needed for SSTable loading validation and possible Summary regeneration.
    co_await read_statistics();

    // If sharding metadata is not available, we must load first and last keys from summary
    // for sstable::compute_shards_for_this_sstable() to operate on them.
    if (!has_valid_sharding_metadata) {
        sstlog.warn("Sharding metadata not available for {}, so Summary will be read to allow Scylla to compute shards owning the SSTable.", get_filename());
        co_await read_summary();
        set_first_and_last_keys();
    }

    _shards = compute_shards_for_this_sstable(sharder);
    sstlog.trace("{}: shards={}", get_filename(), _shards);
}

void prepare_summary(summary& s, uint64_t expected_partition_count, uint32_t min_index_interval) {
    assert(expected_partition_count >= 1);

    s.header.min_index_interval = min_index_interval;
    s.header.sampling_level = downsampling::BASE_SAMPLING_LEVEL;
    uint64_t max_expected_entries =
            (expected_partition_count / min_index_interval) +
            !!(expected_partition_count % min_index_interval);
    // FIXME: handle case where max_expected_entries is greater than max value stored by uint32_t.
    if (max_expected_entries > std::numeric_limits<uint32_t>::max()) {
        throw malformed_sstable_exception("Current sampling level (" + to_sstring(downsampling::BASE_SAMPLING_LEVEL) + ") not enough to generate summary.");
    }

    s.header.memory_size = 0;
}

future<> seal_summary(summary& s,
        std::optional<key>&& first_key,
        std::optional<key>&& last_key,
        const index_sampling_state& state) {
    s.header.size = s.entries.size();
    s.header.size_at_full_sampling = sstable::get_size_at_full_sampling(state.partition_count, s.header.min_index_interval);

    assert(first_key); // assume non-empty sstable
    s.first_key.value = first_key->get_bytes();

    if (last_key) {
        s.last_key.value = last_key->get_bytes();
    } else {
        // An empty last_mutation indicates we had just one partition
        s.last_key.value = s.first_key.value;
    }

    s.header.memory_size = s.header.size * sizeof(uint32_t);
    s.positions.reserve(s.entries.size());
    return do_for_each(s.entries, [&s] (summary_entry& e) {
        s.positions.push_back(s.header.memory_size);
        s.header.memory_size += e.key.size() + sizeof(e.position);
    });
}

static
void
populate_statistics_offsets(sstable_version_types v, statistics& s) {
    // copy into a sorted vector to guarantee consistent order
    auto types = boost::copy_range<std::vector<metadata_type>>(s.contents | boost::adaptors::map_keys);
    boost::sort(types);

    // populate the hash with garbage so we can calculate its size
    for (auto t : types) {
        s.offsets.elements.emplace_back(t, -1);
    }

    auto offset = serialized_size(v, s.offsets);
    s.offsets.elements.clear();
    for (auto t : types) {
        s.offsets.elements.emplace_back(t, offset);
        offset += s.contents[t]->serialized_size(v);
    }
}

static
sharding_metadata
create_sharding_metadata(utils::chunked_vector<dht::partition_range> ranges) {
    auto sm = sharding_metadata();
    sm.token_ranges.elements.reserve(ranges.size());
    for (auto&& range : std::move(ranges)) {
        if (true) { // keep indentation
            // we know left/right are not infinite
            auto&& left = range.start()->value();
            auto&& right = range.end()->value();
            auto&& left_token = left.token();
            auto left_exclusive = !left.has_key() && left.bound() == dht::ring_position::token_bound::end;
            auto&& right_token = right.token();
            auto right_exclusive = !right.has_key() && right.bound() == dht::ring_position::token_bound::start;
            sm.token_ranges.elements.push_back(disk_token_range{
                {left_exclusive, {left_token.data()}},
                {right_exclusive, {right_token.data()}}});
        }
    }
    return sm;
}

static
sharding_metadata
create_sharding_metadata(schema_ptr schema, const dht::static_sharder& sharder, const dht::decorated_key& first_key, const dht::decorated_key& last_key, shard_id shard) {
    auto prange = dht::partition_range::make(dht::ring_position(first_key), dht::ring_position(last_key));
    auto ranges = dht::split_range_to_single_shard(*schema, sharder, prange, shard).get();
    if (ranges.empty()) {
        auto split_ranges_all_shards = dht::split_range_to_shards(prange, *schema, sharder);
        sstlog.warn("create_sharding_metadata: range={} has no intersection with shard={} first_key={} last_key={} ranges_single_shard={} ranges_all_shards={}",
                    prange, shard, first_key, last_key, ranges, split_ranges_all_shards);
    }
    return create_sharding_metadata(std::move(ranges));
}

static
sharding_metadata
create_sharding_metadata(schema_ptr schema, const dht::decorated_key& first_key, const dht::decorated_key& last_key, shard_id shard) {
    auto* sharder_opt = schema->try_get_static_sharder();
    if (sharder_opt) {
        return create_sharding_metadata(std::move(schema), *sharder_opt, first_key, last_key, shard);
    }
    utils::chunked_vector<dht::partition_range> r;
    r.push_back(dht::partition_range::make(dht::ring_position(first_key), dht::ring_position(last_key)));
    return create_sharding_metadata(std::move(r));
}

// In the beginning of the statistics file, there is a disk_hash used to
// map each metadata type to its correspondent position in the file.
void seal_statistics(sstable_version_types v, statistics& s, metadata_collector& collector,
        const sstring partitioner, double bloom_filter_fp_chance, schema_ptr schema,
        const dht::decorated_key& first_key, const dht::decorated_key& last_key,
        const encoding_stats& enc_stats, const std::set<int>& compaction_ancestors) {
    validation_metadata validation;
    compaction_metadata compaction;
    stats_metadata stats;

    validation.partitioner.value = to_bytes(partitioner);
    validation.filter_chance = bloom_filter_fp_chance;
    s.contents[metadata_type::Validation] = std::make_unique<validation_metadata>(std::move(validation));

    collector.construct_compaction(compaction);
    if (v < sstable_version_types::mc && !compaction_ancestors.empty()) {
        compaction.ancestors.elements = utils::chunked_vector<uint32_t>(compaction_ancestors.begin(), compaction_ancestors.end());
    }
    s.contents[metadata_type::Compaction] = std::make_unique<compaction_metadata>(std::move(compaction));

    collector.construct_stats(stats);
    s.contents[metadata_type::Stats] = std::make_unique<stats_metadata>(std::move(stats));

    populate_statistics_offsets(v, s);
}

void maybe_add_summary_entry(summary& s, const dht::token& token, bytes_view key, uint64_t data_offset,
        uint64_t index_offset, index_sampling_state& state) {
    state.partition_count++;
    // generates a summary entry when possible (= keep summary / data size ratio within reasonable limits)
    if (data_offset >= state.next_data_offset_to_write_summary) {
        auto entry_size = 8 + 2 + key.size();  // offset + key_size.size + key.size
        state.next_data_offset_to_write_summary += state.summary_byte_cost * entry_size;
        auto key_data = s.add_summary_data(key);
        s.entries.push_back(summary_entry{ token, key_data, index_offset });
    }
}

// Returns the cost for writing a byte to summary such that the ratio of summary
// to data will be 1 to cost by the time sstable is sealed.
size_t summary_byte_cost(double summary_ratio) {
    return summary_ratio ? (1 / summary_ratio) : index_sampling_state::default_summary_byte_cost;
}

future<>
sstable::read_scylla_metadata() noexcept {
    if (_components->scylla_metadata) {
        return make_ready_future<>();
    }
    return read_toc().then([this] {
        _components->scylla_metadata.emplace();  // engaged optional means we won't try to re-read this again
        if (!has_component(component_type::Scylla)) {
            return make_ready_future<>();
        }
        return read_simple<component_type::Scylla>(*_components->scylla_metadata);
    });
}

void
sstable::write_scylla_metadata(shard_id shard, sstable_enabled_features features, struct run_identifier identifier,
        std::optional<scylla_metadata::large_data_stats> ld_stats) {
    auto&& first_key = get_first_decorated_key();
    auto&& last_key = get_last_decorated_key();

    auto sm = create_sharding_metadata(_schema, first_key, last_key, shard);

    // sstable write may fail to generate empty metadata if mutation source has only data from other shard.
    // see https://github.com/scylladb/scylla/issues/2932 for details on how it can happen.
    if (sm.token_ranges.elements.empty()) {
        throw std::runtime_error(format("Failed to generate sharding metadata for {}", get_filename()));
    }

    if (!_components->scylla_metadata) {
        _components->scylla_metadata.emplace();
    }

    _components->scylla_metadata->data.set<scylla_metadata_type::Sharding>(std::move(sm));
    _components->scylla_metadata->data.set<scylla_metadata_type::Features>(std::move(features));
    _components->scylla_metadata->data.set<scylla_metadata_type::RunIdentifier>(std::move(identifier));
    if (ld_stats) {
        _components->scylla_metadata->data.set<scylla_metadata_type::LargeDataStats>(std::move(*ld_stats));
    }
    if (!_origin.empty()) {
        scylla_metadata::sstable_origin o;
        o.value = bytes(to_bytes_view(sstring_view(_origin)));
        _components->scylla_metadata->data.set<scylla_metadata_type::SSTableOrigin>(std::move(o));
    }

    scylla_metadata::scylla_version version;
    version.value = bytes(to_bytes_view(sstring_view(scylla_version())));
    _components->scylla_metadata->data.set<scylla_metadata_type::ScyllaVersion>(std::move(version));
    scylla_metadata::scylla_build_id build_id;
    build_id.value = bytes(to_bytes_view(sstring_view(get_build_id())));
    _components->scylla_metadata->data.set<scylla_metadata_type::ScyllaBuildId>(std::move(build_id));

    write_simple<component_type::Scylla>(*_components->scylla_metadata);
}

bool sstable::may_contain_rows(const query::clustering_row_ranges& ranges) const {
    if (_version < sstables::sstable_version_types::md) {
        return true;
    }

    // Include sstables with tombstones that are not scylla's since
    // they may contain partition tombstones that are not taken into
    // account in min/max column names metadata.
    // We clear min/max metadata for partition tombstones so they
    // will match as containing the rows we're looking for.
    if (!has_scylla_component()) {
        if (get_stats_metadata().estimated_tombstone_drop_time.bin.size()) {
            return true;
        }
    }

    return std::ranges::any_of(ranges, [this] (const query::clustering_range& range) {
        return _min_max_position_range.overlaps(*_schema,
            position_in_partition_view::for_range_start(range),
            position_in_partition_view::for_range_end(range));
    });
}

future<> sstable::seal_sstable(bool backup)
{
    return _storage->seal(*this).then([this, backup] {
        if (_marked_for_deletion == mark_for_deletion::implicit) {
            _marked_for_deletion = mark_for_deletion::none;
        }
        if (backup) {
            return _storage->snapshot(*this, "backups", storage::absolute_path::no);
        }
        return make_ready_future<>();
    });
}

sstable_writer sstable::get_writer(const schema& s, uint64_t estimated_partitions,
        const sstable_writer_config& cfg, encoding_stats enc_stats, shard_id shard)
{
    // Mark sstable for implicit deletion if destructed before it is sealed.
    _marked_for_deletion = mark_for_deletion::implicit;
    return sstable_writer(*this, s, estimated_partitions, cfg, enc_stats, shard);
}

future<uint64_t> sstable::validate(reader_permit permit, abort_source& abort,
        std::function<void(sstring)> error_handler, sstables::read_monitor& monitor) {
    if (_version >= sstable_version_types::mc) {
        co_return co_await mx::validate(shared_from_this(), std::move(permit), abort, std::move(error_handler), monitor);
    }

    auto reader = make_crawling_reader(_schema, permit, nullptr, monitor);

    uint64_t errors = 0;
    std::exception_ptr ex;

    try {
        auto validator = mutation_fragment_stream_validator(*_schema);

        while (auto mf_opt = co_await reader()) {
            if (abort.abort_requested()) [[unlikely]] {
                break;
            }

            const auto& mf = *mf_opt;

            if (auto res = validator(mf); !res) {
                error_handler(res.what());
                validator.reset(mf);
                ++errors;
            }

            if (mf.is_partition_start()) {
                const auto& ps = mf.as_partition_start();
                if (auto res = validator(ps.key()); !res) {
                    error_handler(res.what());
                    validator.reset(ps.key());
                    ++errors;
                }
            }
        }
        if (auto res = validator.on_end_of_stream(); !res) {
            error_handler(res.what());
            ++errors;
        }
    } catch (const malformed_sstable_exception& e) {
        try {
            error_handler(format("unrecoverable error: {}", e));
            ++errors;
        } catch (...) {
            ex = std::current_exception();
        }
    } catch (...) {
        ex = std::current_exception();
    }

    co_await reader.close();

    if (ex) {
        co_return coroutine::exception(std::move(ex));
    }

    co_return errors;
}

// Encoding stats for compaction are based on the sstable's stats metadata
// since, in contract to the mc-format encoding_stats that are evaluated
// before the sstable data is written, the stats metadata is updated during
// writing so it provides actual minimum values of the written timestamps.
encoding_stats sstable::get_encoding_stats_for_compaction() const {
    encoding_stats enc_stats;

    auto& stats = get_stats_metadata();
    enc_stats.min_timestamp = stats.min_timestamp;
    enc_stats.min_local_deletion_time = gc_clock::time_point(gc_clock::duration(stats.min_local_deletion_time));
    enc_stats.min_ttl = gc_clock::duration(stats.min_ttl);

    return enc_stats;
}

void sstable::assert_large_data_handler_is_running() {
    if (!get_large_data_handler().running()) {
        on_internal_error(sstlog, "The large data handler is not running");
    }
}

future<> sstable::write_components(
        mutation_reader mr,
        uint64_t estimated_partitions,
        schema_ptr schema,
        const sstable_writer_config& cfg,
        encoding_stats stats) {
    assert_large_data_handler_is_running();
    return seastar::async([this, mr = std::move(mr), estimated_partitions, schema = std::move(schema), cfg, stats] () mutable {
        auto close_mr = deferred_close(mr);
        auto wr = get_writer(*schema, estimated_partitions, cfg, stats);
        mr.consume_in_thread(std::move(wr));
    }).finally([this] {
        assert_large_data_handler_is_running();
    });
}

future<> sstable::generate_summary() {
    if (_components->summary) {
        co_return;
    }

    sstlog.info("Summary file {} not found. Generating Summary...", filename(component_type::Summary));
    class summary_generator {
        const dht::i_partitioner& _partitioner;
        summary& _summary;
        index_sampling_state _state;
    public:
        std::optional<key> first_key, last_key;

        summary_generator(const dht::i_partitioner& p, summary& s, double summary_ratio) : _partitioner(p), _summary(s) {
            _state.summary_byte_cost = summary_byte_cost(summary_ratio);
        }
        bool should_continue() {
            return true;
        }
        void consume_entry(parsed_partition_index_entry&& e) {
            auto token = _partitioner.get_token(key_view(to_bytes_view(e.key)));
            maybe_add_summary_entry(_summary, token, to_bytes_view(e.key), e.data_file_offset, e.index_offset, _state);
            if (!first_key) {
                first_key = key(to_bytes(to_bytes_view(e.key)));
            } else {
                last_key = key(to_bytes(to_bytes_view(e.key)));
            }
        }
        const index_sampling_state& state() const {
            return _state;
        }
    };

    auto index_file = co_await new_sstable_component_file(_read_error_handler, component_type::Index, open_flags::ro);
    auto sem = reader_concurrency_semaphore(reader_concurrency_semaphore::no_limits{}, "sstables::generate_summary()",
            reader_concurrency_semaphore::register_metrics::no);

    std::exception_ptr ex;

    try {
        auto index_size = co_await index_file.size();
        // an upper bound. Surely to be less than this.
        auto estimated_partitions = std::max<uint64_t>(index_size / sizeof(uint64_t), 1);
        prepare_summary(_components->summary, estimated_partitions, _schema->min_index_interval());

        file_input_stream_options options;
        options.buffer_size = sstable_buffer_size;

        auto s = summary_generator(_schema->get_partitioner(), _components->summary, _manager.config().sstable_summary_ratio());
            auto ctx = make_lw_shared<index_consume_entry_context<summary_generator>>(
                    *this, sem.make_tracking_only_permit(_schema, "generate-summary", db::no_timeout, {}), s, trust_promoted_index::yes,
                    make_file_input_stream(index_file, 0, index_size, std::move(options)), 0, index_size,
                    (_version >= sstable_version_types::mc
                        ? std::make_optional(get_clustering_values_fixed_lengths(get_serialization_header()))
                        : std::optional<column_values_fixed_lengths>{}), _manager._abort);

        try {
            co_await ctx->consume_input();
        } catch (...) {
            ex = std::current_exception();
        }

        co_await ctx->close();

        if (ex) {
            std::rethrow_exception(std::exchange(ex, {}));
        }

        co_await seal_summary(_components->summary, std::move(s.first_key), std::move(s.last_key), s.state());
    } catch (...) {
        ex = std::current_exception();
    }

    co_await sem.stop();

    try {
        co_await index_file.close();
    } catch (...) {
        sstlog.warn("sstable close index_file failed: {}", std::current_exception());
        general_disk_error();
    }

    if (ex) {
        std::rethrow_exception(ex);
    }
}

bool sstable::is_shared() const {
    if (_shards.empty()) {
        on_internal_error(sstlog, format("Shards weren't computed for SSTable: {}", get_filename()));
    }
    return _shards.size() > 1;
}

uint64_t sstable::data_size() const {
    if (has_component(component_type::CompressionInfo)) {
        return _components->compression.uncompressed_file_length();
    }
    return _data_file_size;
}

uint64_t sstable::ondisk_data_size() const {
    return _data_file_size;
}

uint64_t sstable::bytes_on_disk() const {
    if (!_metadata_size_on_disk) {
        on_internal_error(sstlog, "On-disk size of sstable metadata was not set");
    }
    if (!_data_file_size) {
        on_internal_error(sstlog, "On-disk size of sstable data was not set");
    }
    if (!_index_file_size) {
        on_internal_error(sstlog, "On-disk size of sstable index was not set");
    }
    return _metadata_size_on_disk + _data_file_size + _index_file_size;
}

uint64_t sstable::filter_size() const {
    return _components->filter->memory_size();
}

bool sstable::has_component(component_type f) const {
    return _recognized_components.contains(f);
}

std::optional<bool> sstable::originated_on_this_node() const {
    if (_version < version_types::me) {
        // earlier formats do not store originating host id
        return std::nullopt;
    }

    auto originating_host_id = get_stats_metadata().originating_host_id;
    if (!originating_host_id) {
        // Scylla always fills in originating host id when writing
        // sstables, so an ME-and-up sstable that does not have it is
        // invalid
        on_internal_error(sstlog, format("No originating host id in SSTable: {}. Load foreign SSTables via the upload dir instead.", get_filename()));
    }

    auto local_host_id = _manager.get_local_host_id();
    if (!local_host_id) {
        // we don't know the local host id before it is loaded from
        // (or generated and written to) system.local, but some system
        // sstable reads must happen before the bootstrap process gets
        // there (like in the resharding case)
        return std::nullopt;
    }

    return *originating_host_id == local_host_id;
}

void sstable::validate_originating_host_id() const {
    if (_version < version_types::me) {
        // earlier formats do not store originating host id
        return;
    }

    auto originating_host_id = get_stats_metadata().originating_host_id;
    if (!originating_host_id) {
        // Scylla always fills in originating host id when writing
        // sstables, so an ME-and-up sstable that does not have it is
        // invalid
        throw std::runtime_error(format("No originating host id in SSTable: {}. Load foreign SSTables via the upload dir instead.", get_filename()));
    }

    auto local_host_id = _manager.get_local_host_id();
    if (!local_host_id) {
        // we don't know the local host id before it is loaded from
        // (or generated and written to) system.local, but some system
        // sstable reads must happen before the bootstrap process gets
        // there, if that's not the case, it's a sign of bug.
        auto msg = format("Unknown local host id while validating SSTable: {}", get_filename());
        if (is_system_keyspace(_schema->ks_name())) {
            sstlog.trace("{}", msg);
        } else {
            on_internal_error(sstlog, msg);
        }
        return;
    }

    if (*originating_host_id != local_host_id) {
        // FIXME refrain from throwing an exception because of #10148
        sstlog.warn("Host id {} does not match local host id {} while validating SSTable: {}. Load foreign SSTables via the upload dir instead.", *originating_host_id, local_host_id, get_filename());
    }
}

std::vector<sstring> sstable::component_filenames() const {
    std::vector<sstring> res;
    for (auto c : sstable_version_constants::get_component_map(_version) | boost::adaptors::map_keys) {
        if (has_component(c)) {
            res.emplace_back(filename(c));
        }
    }
    return res;
}

sstring sstable::component_basename(const sstring& ks, const sstring& cf, version_types version, generation_type generation,
                                    format_types format, sstring component) {
    sstring v = fmt::to_string(version);
    sstring g = to_sstring(generation);
    sstring f = fmt::to_string(format);
    switch (version) {
    case sstable::version_types::ka:
        return ks + "-" + cf + "-" + v + "-" + g + "-" + component;
    case sstable::version_types::la:
        return v + "-" + g + "-" + f + "-" + component;
    case sstable::version_types::mc:
    case sstable::version_types::md:
    case sstable::version_types::me:
        return v + "-" + g + "-" + f + "-" + component;
    }
    assert(0 && "invalid version");
}

sstring sstable::component_basename(const sstring& ks, const sstring& cf, version_types version, generation_type generation,
                          format_types format, component_type component) {
    return component_basename(ks, cf, version, generation, format,
            sstable_version_constants::get_component_map(version).at(component));
}

sstring sstable::filename(const sstring& dir, const sstring& ks, const sstring& cf, version_types version, generation_type generation,
                          format_types format, component_type component) {
    return dir + "/" + component_basename(ks, cf, version, generation, format, component);
}

sstring sstable::filename(const sstring& dir, const sstring& ks, const sstring& cf, version_types version, generation_type generation,
                          format_types format, sstring component) {
    return dir + "/" + component_basename(ks, cf, version, generation, format, component);
}

std::vector<std::pair<component_type, sstring>> sstable::all_components() const {
    std::vector<std::pair<component_type, sstring>> all;
    all.reserve(_recognized_components.size() + _unrecognized_components.size());
    for (auto& c : _recognized_components) {
        all.push_back(std::make_pair(c, sstable_version_constants::get_component_map(_version).at(c)));
    }
    for (auto& c : _unrecognized_components) {
        all.push_back(std::make_pair(component_type::Unknown, c));
    }
    return all;
}

future<> sstable::snapshot(const sstring& dir) const {
    return _storage->snapshot(*this, dir, storage::absolute_path::yes);
}

future<> sstable::change_state(sstable_state to, delayed_commit_changes* delay_commit) {
    co_await _storage->change_state(*this, to, _generation, delay_commit);
    _state = to;
}

future<> sstable::pick_up_from_upload(sstable_state to, generation_type new_generation) {
    co_await _storage->change_state(*this, to, new_generation, nullptr);
    _generation = std::move(new_generation);
    _state = to;
}

future<> delayed_commit_changes::commit() {
    return parallel_for_each(_dirs, [] (sstring dir) {
        return sync_directory(dir);
    });
}

mutation_reader
sstable::make_reader(
        schema_ptr schema,
        reader_permit permit,
        const dht::partition_range& range,
        const query::partition_slice& slice,
        tracing::trace_state_ptr trace_state,
        streamed_mutation::forwarding fwd,
        mutation_reader::forwarding fwd_mr,
        read_monitor& mon) {
    const auto reversed = slice.is_reversed();
    if (_version >= version_types::mc && (!reversed || range.is_singular())) {
        return mx::make_reader(shared_from_this(), std::move(schema), std::move(permit), range, slice, std::move(trace_state), fwd, fwd_mr, mon);
    }

    // Multi-partition reversed queries are not yet supported natively in the mx reader.
    // Therefore in this case we use `make_reversing_reader` over the forward reader.
    // FIXME: remove this workaround eventually.
    auto max_result_size = permit.max_result_size();

    if (_version >= version_types::mc) {
        // The only mx case falling through here is reversed multi-partition reader
        auto rd = make_reversing_reader(mx::make_reader(shared_from_this(), schema->make_reversed(), std::move(permit),
                range, half_reverse_slice(*schema, slice), std::move(trace_state), streamed_mutation::forwarding::no, fwd_mr, mon),
            max_result_size);
        if (fwd) {
            rd = make_forwardable(std::move(rd));
        }
        return rd;
    }

    if (reversed) {
        // The kl reader does not support reversed queries at all.
        // Perform a forward query on it, then reverse the result.
        // Note: we can pass a half-reversed slice, the kl reader performs an unreversed query nevertheless.
        auto rd = make_reversing_reader(kl::make_reader(shared_from_this(), schema->make_reversed(), std::move(permit),
                    range, slice, std::move(trace_state), streamed_mutation::forwarding::no, fwd_mr, mon), max_result_size);
        if (fwd) {
            rd = make_forwardable(std::move(rd));
        }
        return rd;
    }

    return kl::make_reader(shared_from_this(), schema, std::move(permit),
                range, slice, std::move(trace_state), fwd, fwd_mr, mon);
}

mutation_reader
sstable::make_crawling_reader(
        schema_ptr schema,
        reader_permit permit,
        tracing::trace_state_ptr trace_state,
        read_monitor& monitor) {
    if (_version >= version_types::mc) {
        return mx::make_crawling_reader(shared_from_this(), std::move(schema), std::move(permit), std::move(trace_state), monitor);
    }
    return kl::make_crawling_reader(shared_from_this(), std::move(schema), std::move(permit), std::move(trace_state), monitor);
}

static std::tuple<entry_descriptor, sstring, sstring> make_entry_descriptor(const std::filesystem::path& sst_path, sstring* const provided_ks, sstring* const provided_cf) {
    // examples of fname look like
    //   la-42-big-Data.db
    //   ka-42-big-Data.db
    //   me-3g8w_00qf_4pbog2i7h2c7am0uoe-big-Data.db
    static boost::regex la_mx("(la|m[cde])-([^-]+)-(\\w+)-(.*)");
    static boost::regex ka("(\\w+)-(\\w+)-ka-(\\d+)-(.*)");

    static boost::regex dir(format(".*/([^/]*)/([^/]+)-[\\da-fA-F]+(?:/({}|{}|{}|{})(?:/[^/]+)?)?/?",
            sstables::staging_dir, sstables::quarantine_dir, sstables::upload_dir, sstables::snapshots_dir).c_str());

    boost::smatch match;

    sstable::version_types version;

    const auto ks_cf_provided = provided_ks && provided_cf;

    sstring generation;
    sstring format;
    sstring component;
    sstring ks;
    sstring cf;
    if (ks_cf_provided) {
        ks = std::move(*provided_ks);
        cf = std::move(*provided_cf);
    }

    const auto sstdir = sst_path.parent_path();
    const auto fname = sst_path.filename();
    sstlog.debug("Make descriptor sstdir: {}; fname: {}", sstdir, fname);
    std::string s(fname);
    if (boost::regex_match(s, match, la_mx)) {
        std::string sdir(sstdir);
        boost::smatch dirmatch;
        if (!ks_cf_provided) {
            if (boost::regex_match(sdir, dirmatch, dir)) {
                ks = dirmatch[1].str();
                cf = dirmatch[2].str();
            } else {
                throw malformed_sstable_exception(seastar::format("invalid path for file {}: {}. Path doesn't match known pattern.", fname, sstdir));
            }
        }
        version = version_from_string(match[1].str());
        generation = match[2].str();
        format = sstring(match[3].str());
        component = sstring(match[4].str());
    } else if (boost::regex_match(s, match, ka)) {
        if (!ks_cf_provided) {
            ks = match[1].str();
            cf = match[2].str();
        }
        version = sstable::version_types::ka;
        format = sstring("big");
        generation = match[3].str();
        component = sstring(match[4].str());
    } else {
        throw malformed_sstable_exception(seastar::format("invalid version for file {}. Name doesn't match any known version.", fname));
    }
    return std::make_tuple(entry_descriptor(generation_type::from_string(generation), version, format_from_string(format), sstable::component_from_sstring(version, component)), ks, cf);
}

std::tuple<entry_descriptor, sstring, sstring> parse_path(const std::filesystem::path& sst_path) {
    return make_entry_descriptor(sst_path, nullptr, nullptr);
}

entry_descriptor parse_path(const std::filesystem::path& sst_path, sstring ks, sstring cf) {
    auto full = make_entry_descriptor(sst_path, &ks, &cf);
    return std::get<0>(full);
}

sstable_version_types version_from_string(std::string_view s) {
    try {
        return reverse_map(s, version_string);
    } catch (std::out_of_range&) {
        throw std::out_of_range(seastar::format("Unknown sstable version: {}", s));
    }
}

sstable_format_types format_from_string(std::string_view s) {
    try {
        return reverse_map(s, format_string);
    } catch (std::out_of_range&) {
        throw std::out_of_range(seastar::format("Unknown sstable format: {}", s));
    }
}

component_type sstable::component_from_sstring(version_types v, const sstring &s) {
    try {
        return reverse_map(s, sstable_version_constants::get_component_map(v));
    } catch (std::out_of_range&) {
        return component_type::Unknown;
    }
}

input_stream<char> sstable::data_stream(uint64_t pos, size_t len,
        reader_permit permit, tracing::trace_state_ptr trace_state, lw_shared_ptr<file_input_stream_history> history, raw_stream raw) {
    file_input_stream_options options;
    options.buffer_size = sstable_buffer_size;
    options.read_ahead = 4;
    options.dynamic_adjustments = std::move(history);

    file f = make_tracked_file(_data_file, permit);
    if (trace_state) {
        f = tracing::make_traced_file(std::move(f), std::move(trace_state), format("{}:", get_filename()));
    }

    input_stream<char> stream;
    if (_components->compression && raw == raw_stream::no) {
        if (_version >= sstable_version_types::mc) {
             return make_compressed_file_m_format_input_stream(f, &_components->compression,
                pos, len, std::move(options), permit);
        } else {
            return make_compressed_file_k_l_format_input_stream(f, &_components->compression,
                pos, len, std::move(options), permit);
        }
    }

    return make_file_input_stream(f, pos, len, std::move(options));
}

future<temporary_buffer<char>> sstable::data_read(uint64_t pos, size_t len, reader_permit permit) {
    return do_with(data_stream(pos, len, std::move(permit), tracing::trace_state_ptr(), {}), [len] (auto& stream) {
        return stream.read_exactly(len).finally([&stream] {
            return stream.close();
        });
    });
}

template <typename ChecksumType>
static future<bool> do_validate_compressed(input_stream<char>& stream, const sstables::compression& c, bool checksum_all, uint32_t expected_digest) {
    bool valid = true;
    uint64_t offset = 0;
    uint32_t actual_full_checksum = ChecksumType::init_checksum();

    auto accessor = c.offsets.get_accessor();
    for (size_t i = 0; i < c.offsets.size(); ++i) {
        auto current_pos = accessor.at(i);
        auto next_pos = i + 1 == c.offsets.size() ? c.compressed_file_length() : accessor.at(i + 1);
        auto chunk_len = next_pos - current_pos;
        auto buf = co_await stream.read_exactly(chunk_len);

        if (!chunk_len) {
            sstlog.error("Found unexpected chunk of length 0 at offset {}", offset);
            valid = false;
            break;
        }

        if (buf.size() < chunk_len) {
            sstlog.error("Truncated file at offset {}: expected to get chunk of size {}, got {}", offset, chunk_len, buf.size());
            valid = false;
            break;
        }

        auto compressed_len = chunk_len - 4;
        auto expected_checksum = read_be<uint32_t>(buf.get() + compressed_len);
        auto actual_checksum = ChecksumType::checksum(buf.get(), compressed_len);
        if (actual_checksum != expected_checksum) {
            sstlog.error("Compressed chunk checksum mismatch at offset {}, for chunk #{} of size {}: expected={}, actual={}", offset, i, chunk_len, expected_checksum, actual_checksum);
            valid = false;
        }

        actual_full_checksum = checksum_combine_or_feed<ChecksumType>(actual_full_checksum, actual_checksum, buf.get(), compressed_len);
        if (checksum_all) {
            uint32_t be_actual_checksum = cpu_to_be(actual_checksum);
            actual_full_checksum = ChecksumType::checksum(actual_full_checksum,
                    reinterpret_cast<const char*>(&be_actual_checksum), sizeof(be_actual_checksum));
        }

        offset += chunk_len;
    }

    if (actual_full_checksum != expected_digest) {
        sstlog.error("Full checksum mismatch: expected={}, actual={}", expected_digest, actual_full_checksum);
        valid = false;
    }

    co_return valid;
}

template <typename ChecksumType>
static future<bool> do_validate_uncompressed(input_stream<char>& stream, const checksum& checksum, uint32_t expected_digest) {
    bool valid = true;
    uint64_t offset = 0;
    uint32_t actual_full_checksum = ChecksumType::init_checksum();

    for (size_t i = 0; i < checksum.checksums.size(); ++i) {
        const auto expected_checksum = checksum.checksums[i];
        auto buf = co_await stream.read_exactly(checksum.chunk_size);

        if (buf.empty()) {
            sstlog.error("Chunk count mismatch between CRC.db and Data.db at offset {}: expected {} chunks but data file has less", offset, checksum.checksums.size());
            valid = false;
            break;
        }

        auto actual_checksum = ChecksumType::checksum(buf.get(), buf.size());

        if (actual_checksum != expected_checksum) {
            sstlog.error("Chunk checksum mismatch at offset {}, for chunk #{} of size {}: expected={}, actual={}", offset, i, checksum.chunk_size, expected_checksum, actual_checksum);
            valid = false;
        }

        actual_full_checksum = checksum_combine_or_feed<ChecksumType>(actual_full_checksum, actual_checksum, buf.begin(), buf.size());

        offset += buf.size();
    }

    {
        // We should be at EOF here, but the flag might not be set yet. To ensure
        // it is set, try to read some more. This should return an empty buffer.
        auto buf = co_await stream.read();
        if (!buf.empty()) {
            sstlog.error("Chunk count mismatch between CRC.db and Data.db at offset {}: expected {} chunks but data file has more", offset, checksum.checksums.size());
            valid = false;
        }
    }

    if (actual_full_checksum != expected_digest) {
        sstlog.error("Full checksum mismatch: expected={}, actual={}", expected_digest, actual_full_checksum);
        valid = false;
    }

    co_return valid;
}

future<uint32_t> sstable::read_digest() {
    sstring digest_str;

    co_await do_read_simple(component_type::Digest, [&] (version_types v, file digest_file) -> future<> {
        file_input_stream_options options;
        options.buffer_size = 4096;

        auto digest_stream = make_file_input_stream(std::move(digest_file), options);

        std::exception_ptr ex;

        try {
            digest_str = co_await util::read_entire_stream_contiguous(digest_stream);
        } catch (...) {
            ex = std::current_exception();
        }

        co_await digest_stream.close();
        maybe_rethrow_exception(std::move(ex));
    });

    co_return boost::lexical_cast<uint32_t>(digest_str);
}

future<checksum> sstable::read_checksum() {
    sstables::checksum checksum;

    co_await do_read_simple(component_type::CRC, [&] (version_types v, file crc_file) -> future<> {
        file_input_stream_options options;
        options.buffer_size = 4096;

        auto crc_stream = make_file_input_stream(std::move(crc_file), options);

        std::exception_ptr ex;

        try {
            const auto size = sizeof(uint32_t);

            auto buf = co_await crc_stream.read_exactly(size);
            check_buf_size(buf, size);
            checksum.chunk_size = net::ntoh(read_unaligned<uint32_t>(buf.get()));

            buf = co_await crc_stream.read_exactly(size);
            while (!buf.empty()) {
                check_buf_size(buf, size);
                checksum.checksums.push_back(net::ntoh(read_unaligned<uint32_t>(buf.get())));
                buf = co_await crc_stream.read_exactly(size);
            }
        } catch (...) {
            ex = std::current_exception();
        }

        co_await crc_stream.close();
        maybe_rethrow_exception(std::move(ex));
    });

    co_return checksum;
}

future<bool> validate_checksums(shared_sstable sst, reader_permit permit) {
    const auto digest = co_await sst->read_digest();

    auto data_stream = sst->data_stream(0, sst->ondisk_data_size(), permit, nullptr, nullptr, sstable::raw_stream::yes);

    auto valid = true;
    std::exception_ptr ex;

    try {
        if (sst->get_compression()) {
            if (sst->get_version() >= sstable_version_types::mc) {
                valid = co_await do_validate_compressed<crc32_utils>(data_stream, sst->get_compression(), true, digest);
            } else {
                valid = co_await do_validate_compressed<adler32_utils>(data_stream, sst->get_compression(), false, digest);
            }
        } else {
            auto checksum = co_await sst->read_checksum();
            if (sst->get_version() >= sstable_version_types::mc) {
                valid = co_await do_validate_uncompressed<crc32_utils>(data_stream, checksum, digest);
            } else {
                valid = co_await do_validate_uncompressed<adler32_utils>(data_stream, checksum, digest);
            }
        }
    } catch (...) {
        ex = std::current_exception();
    }

    co_await data_stream.close();
    maybe_rethrow_exception(std::move(ex));

    co_return valid;
}

void sstable::set_first_and_last_keys() {
    if (_first && _last) {
        return;
    }
    auto decorate_key = [this] (const char *m, const bytes& value) {
        auto pk = key::from_bytes(value).to_partition_key(*_schema);
        return dht::decorate_key(*_schema, std::move(pk));
    };
    auto first = decorate_key("first", _components->summary.first_key.value);
    auto last = decorate_key("last", _components->summary.last_key.value);
    if (first.tri_compare(*_schema, last) > 0) {
        throw malformed_sstable_exception(format("{}: first and last keys of summary are misordered: first={} > last={}", get_filename(), first, last));
    }
    _first = std::move(first);
    _last = std::move(last);
}

const partition_key& sstable::get_first_partition_key() const {
    return get_first_decorated_key().key();
 }

const partition_key& sstable::get_last_partition_key() const {
    return get_last_decorated_key().key();
}

const dht::decorated_key& sstable::get_first_decorated_key() const {
    if (!_first) {
        throw std::runtime_error(format("first key of {} wasn't set", get_filename()));
    }
    return *_first;
}

const dht::decorated_key& sstable::get_last_decorated_key() const {
    if (!_last) {
        throw std::runtime_error(format("last key of {} wasn't set", get_filename()));
    }
    return *_last;
}

std::strong_ordering sstable::compare_by_first_key(const sstable& other) const {
    return get_first_decorated_key().tri_compare(*_schema, other.get_first_decorated_key());
}

double sstable::get_compression_ratio() const {
    if (this->has_component(component_type::CompressionInfo)) {
        return double(_components->compression.compressed_file_length()) / _components->compression.uncompressed_file_length();
    } else {
        return metadata_collector::NO_COMPRESSION_RATIO;
    }
}

void sstable::set_sstable_level(uint32_t new_level) {
    auto entry = _components->statistics.contents.find(metadata_type::Stats);
    if (entry == _components->statistics.contents.end()) {
        return;
    }
    auto& p = entry->second;
    if (!p) {
        throw std::runtime_error("Statistics is malformed");
    }
    stats_metadata& s = *static_cast<stats_metadata *>(p.get());
    sstlog.debug("set level of {} with generation {} from {} to {}", get_filename(), _generation, s.sstable_level, new_level);
    s.sstable_level = new_level;
}

future<> sstable::mutate_sstable_level(uint32_t new_level) {
    if (!has_component(component_type::Statistics)) {
        return make_ready_future<>();
    }

    auto entry = _components->statistics.contents.find(metadata_type::Stats);
    if (entry == _components->statistics.contents.end()) {
        return make_ready_future<>();
    }

    auto& p = entry->second;
    if (!p) {
        return make_exception_future<>(std::runtime_error("Statistics is malformed"));
    }
    stats_metadata& s = *static_cast<stats_metadata *>(p.get());
    if (s.sstable_level == new_level) {
        return make_ready_future<>();
    }

    s.sstable_level = new_level;
    // Technically we don't have to write the whole file again. But the assumption that
    // we will always write sequentially is a powerful one, and this does not merit an
    // exception.
    return seastar::async([this] {
        // This is not part of the standard memtable flush path, but there is no reason
        // to come up with a class just for that. It is used by the snapshot/restore mechanism
        // which comprises mostly hard link creation and this operation at the end + this operation,
        // and also (eventually) by some compaction strategy. In any of the cases, it won't be high
        // priority enough so we will use the default priority
        rewrite_statistics();
    });
}

int sstable::compare_by_max_timestamp(const sstable& other) const {
    auto ts1 = get_stats_metadata().max_timestamp;
    auto ts2 = other.get_stats_metadata().max_timestamp;
    return (ts1 > ts2 ? 1 : (ts1 == ts2 ? 0 : -1));
}

future<> sstable::close_files() {
    auto index_closed = make_ready_future<>();
    if (_index_file) {
        index_closed = _index_file.close().handle_exception([me = shared_from_this()] (auto ep) {
            sstlog.warn("sstable close index_file failed: {}", ep);
            general_disk_error();
        });
    }
    auto data_closed = make_ready_future<>();
    if (_data_file) {
        data_closed = _data_file.close().handle_exception([me = shared_from_this()] (auto ep) {
            sstlog.warn("sstable close data_file failed: {}", ep);
            general_disk_error();
        });
    }

    auto unlinked = make_ready_future<>();
    if (_marked_for_deletion != mark_for_deletion::none) {
        // If a deletion fails for some reason we
        // log and ignore this failure, because on startup we'll again try to
        // clean up unused sstables, and because we'll never reuse the same
        // generation number anyway.
        sstlog.debug("Deleting sstable that is {}marked for deletion", _marked_for_deletion == mark_for_deletion::implicit ? "implicitly " : "");
        try {
            unlinked = unlink().handle_exception(
                        [me = shared_from_this()] (std::exception_ptr eptr) {
                            try {
                                std::rethrow_exception(eptr);
                            } catch (...) {
                                sstlog.warn("Exception when deleting sstable file: {}", eptr);
                            }
                        });
        } catch (...) {
            sstlog.warn("Exception when deleting sstable file: {}", std::current_exception());
        }
    }

    _on_closed(*this);

    return when_all_succeed(std::move(index_closed), std::move(data_closed), std::move(unlinked)).discard_result().then([this, me = shared_from_this()] {
        if (_open_mode) {
            if (_open_mode.value() == open_flags::ro) {
                _stats.on_close_for_reading();
            }
        }
        _open_mode.reset();
    });
}

/**
 * Returns a pair of positions [p1, p2) in the summary file corresponding to entries
 * covered by the specified range, or a disengaged optional if no such pair exists.
 */
std::optional<std::pair<uint64_t, uint64_t>> sstable::get_sample_indexes_for_range(const dht::token_range& range) {
    auto entries_size = _components->summary.entries.size();
    auto search = [this](bool before, const dht::token& token) {
        auto kind = before ? key::kind::before_all_keys : key::kind::after_all_keys;
        key k(kind);
        // Binary search will never returns positive values.
        return uint64_t((binary_search(_schema->get_partitioner(), _components->summary.entries, k, token) + 1) * -1);
    };
    uint64_t left = 0;
    if (range.start()) {
        left = search(range.start()->is_inclusive(), range.start()->value());
        if (left == entries_size) {
            // left is past the end of the sampling.
            return std::nullopt;
        }
    }
    uint64_t right = entries_size;
    if (range.end()) {
        right = search(!range.end()->is_inclusive(), range.end()->value());
        if (right == 0) {
            // The first key is strictly greater than right.
            return std::nullopt;
        }
    }
    if (left < right) {
        return std::optional<std::pair<uint64_t, uint64_t>>(std::in_place_t(), left, right);
    }
    return std::nullopt;
}

future<sstring> make_toc_temporary(sstring sstable_toc_name, storage::sync_dir sync) {
    sstring prefix = sstable_toc_name.substr(0, sstable_toc_name.size() - sstable_version_constants::TOC_SUFFIX.size());
    sstring new_toc_name = prefix + sstable_version_constants::TEMPORARY_TOC_SUFFIX;

    sstlog.debug("Removing by TOC name: {}", sstable_toc_name);
    if (co_await sstable_io_check(sstable_write_error_handler, file_exists, sstable_toc_name)) {
        // If new_toc_name exists it will be atomically replaced.  See rename(2)
        co_await sstable_io_check(sstable_write_error_handler, rename_file, sstable_toc_name, new_toc_name);
        if (sync) {
            co_await sstable_io_check(sstable_write_error_handler, sync_directory, parent_path(new_toc_name));
        }
    } else {
        if (!co_await sstable_io_check(sstable_write_error_handler, file_exists, new_toc_name)) {
            sstlog.warn("Unable to delete {} because it doesn't exist.", sstable_toc_name);
            co_return "";
        }
    }
    co_return new_toc_name;
}

/**
 * Returns a pair of positions [p1, p2) in the summary file corresponding to
 * pages which may include keys covered by the specified range, or a disengaged
 * optional if the sstable does not include any keys from the range.
 */
std::optional<std::pair<uint64_t, uint64_t>> sstable::get_index_pages_for_range(const dht::token_range& range) {
    const auto& entries = _components->summary.entries;
    auto entries_size = entries.size();
    index_comparator cmp(*_schema);
    dht::ring_position_comparator rp_cmp(*_schema);
    uint64_t left = 0;
    if (range.start()) {
        dht::ring_position_view pos = range.start()->is_inclusive()
            ? dht::ring_position_view::starting_at(range.start()->value())
            : dht::ring_position_view::ending_at(range.start()->value());

        // There is no summary entry for the last key, so in order to determine
        // if pos overlaps with the sstable or not we have to compare with the
        // last key.
        if (rp_cmp(pos, get_last_decorated_key()) > 0) {
            // left is past the end of the sampling.
            return std::nullopt;
        }

        left = std::distance(std::begin(entries),
            std::lower_bound(entries.begin(), entries.end(), pos, cmp));

        if (left) {
            --left;
        }
    }
    uint64_t right = entries_size;
    if (range.end()) {
        dht::ring_position_view pos = range.end()->is_inclusive()
                                      ? dht::ring_position_view::ending_at(range.end()->value())
                                      : dht::ring_position_view::starting_at(range.end()->value());

        right = std::distance(std::begin(entries),
            std::lower_bound(entries.begin(), entries.end(), pos, cmp));
        if (right == 0) {
            // The first key is strictly greater than right.
            return std::nullopt;
        }
    }
    if (left < right) {
        return std::optional<std::pair<uint64_t, uint64_t>>(std::in_place_t(), left, right);
    }
    return std::nullopt;
}

std::vector<dht::decorated_key> sstable::get_key_samples(const schema& s, const dht::token_range& range) {
    auto index_range = get_sample_indexes_for_range(range);
    std::vector<dht::decorated_key> res;
    if (index_range) {
        for (auto idx = index_range->first; idx < index_range->second; ++idx) {
            auto pkey = _components->summary.entries[idx].get_key().to_partition_key(s);
            res.push_back(dht::decorate_key(s, std::move(pkey)));
        }
    }
    return res;
}

uint64_t sstable::estimated_keys_for_range(const dht::token_range& range) {
    auto page_range = get_index_pages_for_range(range);
    if (!page_range) {
        return 0;
    }
    using uint128_t = unsigned __int128;
    uint64_t range_pages = page_range->second - page_range->first;
    auto total_keys = get_estimated_key_count();
    auto total_pages = _components->summary.entries.size();
    uint64_t estimated_keys = (uint128_t)range_pages * total_keys / total_pages;
    return std::max(uint64_t(1), estimated_keys);
}

std::vector<unsigned>
sstable::compute_shards_for_this_sstable(const dht::sharder& sharder_) const {
    std::unordered_set<unsigned> shards;
    dht::partition_range_vector token_ranges;
    const auto* sm = _components->scylla_metadata
            ? _components->scylla_metadata->data.get<scylla_metadata_type::Sharding, sharding_metadata>()
            : nullptr;
    if (!sm || sm->token_ranges.elements.empty()) {
        token_ranges.push_back(dht::partition_range::make(
                dht::ring_position::starting_at(get_first_decorated_key().token()),
                dht::ring_position::ending_at(get_last_decorated_key().token())));
    } else {
        auto disk_token_range_to_ring_position_range = [] (const disk_token_range& dtr) {
            auto t1 = dht::token(dht::token::kind::key, bytes_view(dtr.left.token));
            auto t2 = dht::token(dht::token::kind::key, bytes_view(dtr.right.token));
            return dht::partition_range::make(
                    (dtr.left.exclusive ? dht::ring_position::ending_at : dht::ring_position::starting_at)(std::move(t1)),
                    (dtr.right.exclusive ? dht::ring_position::starting_at : dht::ring_position::ending_at)(std::move(t2)));
        };
        token_ranges = boost::copy_range<dht::partition_range_vector>(
                sm->token_ranges.elements
                | boost::adaptors::transformed(disk_token_range_to_ring_position_range));
    }
    sstlog.trace("{}: token_ranges={}", get_filename(), token_ranges);
    auto sharder = dht::ring_position_range_vector_sharder(sharder_, std::move(token_ranges));
    auto rpras = sharder.next(*_schema);
    while (rpras) {
        shards.insert(rpras->shard);
        rpras = sharder.next(*_schema);
    }
    return boost::copy_range<std::vector<unsigned>>(shards);
}

future<bool> sstable::has_partition_key(const utils::hashed_key& hk, const dht::decorated_key& dk) {
    shared_sstable s = shared_from_this();
    if (!filter_has_key(hk)) {
        co_return false;
    }
    bool present;
    std::exception_ptr ex;
    auto sem = reader_concurrency_semaphore(reader_concurrency_semaphore::no_limits{}, "sstables::has_partition_key()",
            reader_concurrency_semaphore::register_metrics::no);
    std::unique_ptr<sstables::index_reader> lh_index_ptr = nullptr;
    try {
        lh_index_ptr = std::make_unique<sstables::index_reader>(s, sem.make_tracking_only_permit(_schema, s->get_filename(), db::no_timeout, {}));
        present = co_await lh_index_ptr->advance_lower_and_check_if_present(dk);
    } catch (...) {
        ex = std::current_exception();
    }
    if (auto lhi_ptr = std::move(lh_index_ptr)) {
        co_await lhi_ptr->close();
    }
    co_await sem.stop();
    if (ex) {
        co_return coroutine::exception(std::move(ex));
    }
    co_return present;
}

utils::hashed_key sstable::make_hashed_key(const schema& s, const partition_key& key) {
    return utils::make_hashed_key(static_cast<bytes_view>(key::from_partition_key(s, key)));
}

future<>
sstable::unlink(storage::sync_dir sync) noexcept {
    _on_delete(*this);

    auto remove_fut = _storage->wipe(*this, sync);

    try {
        co_await get_large_data_handler().maybe_delete_large_data_entries(shared_from_this());
    } catch (...) {
        memory::scoped_critical_alloc_section _;
        // Just log and ignore failures to delete large data entries.
        // They are not critical to the operation of the database.
        sstlog.warn("Failed to delete large data entry for {}: {}. Ignoring.", toc_filename(), std::current_exception());
    }

    co_await std::move(remove_fut);
    _stats.on_delete();
}

thread_local sstables_stats::stats sstables_stats::_shard_stats;
thread_local mc::cached_promoted_index::metrics promoted_index_cache_metrics;
static thread_local seastar::metrics::metric_groups metrics;

void register_index_page_cache_metrics(seastar::metrics::metric_groups& metrics, cached_file_stats& m) {
    namespace sm = seastar::metrics;
    metrics.add_group("sstables", {
        sm::make_counter("index_page_cache_hits", [&m] { return m.page_hits; },
            sm::description("Index page cache requests which were served from cache")),
        sm::make_counter("index_page_cache_misses", [&m] { return m.page_misses; },
            sm::description("Index page cache requests which had to perform I/O")),
        sm::make_counter("index_page_cache_evictions", [&m] { return m.page_evictions; },
            sm::description("Total number of index page cache pages which have been evicted")),
        sm::make_counter("index_page_cache_populations", [&m] { return m.page_populations; },
            sm::description("Total number of index page cache pages which were inserted into the cache")),
        sm::make_gauge("index_page_cache_bytes", [&m] { return m.cached_bytes; },
            sm::description("Total number of bytes cached in the index page cache")),
        sm::make_gauge("index_page_cache_bytes_in_std", [&m] { return m.bytes_in_std; },
            sm::description("Total number of bytes in temporary buffers which live in the std allocator")),
    });
}

void register_index_page_metrics(seastar::metrics::metric_groups& metrics, partition_index_cache_stats& m) {
    namespace sm = seastar::metrics;
    metrics.add_group("sstables", {
        sm::make_counter("index_page_hits", [&m] { return m.hits; },
            sm::description("Index page requests which could be satisfied without waiting")),
        sm::make_counter("index_page_misses", [&m] { return m.misses; },
            sm::description("Index page requests which initiated a read from disk")),
        sm::make_counter("index_page_blocks", [&m] { return m.blocks; },
            sm::description("Index page requests which needed to wait due to page not being loaded yet")),
        sm::make_counter("index_page_evictions", [&m] { return m.evictions; },
            sm::description("Index pages which got evicted from memory")),
        sm::make_counter("index_page_populations", [&m] { return m.populations; },
            sm::description("Index pages which got populated into memory")),
        sm::make_gauge("index_page_used_bytes", [&m] { return m.used_bytes; },
            sm::description("Amount of bytes used by index pages in memory")),

    });
}

future<> init_metrics() {
  return seastar::smp::invoke_on_all([] {
    namespace sm = seastar::metrics;
    metrics.add_group("sstables", {
        sm::make_counter("pi_cache_hits_l0", [] { return promoted_index_cache_metrics.hits_l0; },
            sm::description("Number of requests for promoted index block in state l0 which didn't have to go to the page cache")),
        sm::make_counter("pi_cache_hits_l1", [] { return promoted_index_cache_metrics.hits_l1; },
            sm::description("Number of requests for promoted index block in state l1 which didn't have to go to the page cache")),
        sm::make_counter("pi_cache_hits_l2", [] { return promoted_index_cache_metrics.hits_l2; },
            sm::description("Number of requests for promoted index block in state l2 which didn't have to go to the page cache")),
        sm::make_counter("pi_cache_misses_l0", [] { return promoted_index_cache_metrics.misses_l0; },
            sm::description("Number of requests for promoted index block in state l0 which had to go to the page cache")),
        sm::make_counter("pi_cache_misses_l1", [] { return promoted_index_cache_metrics.misses_l1; },
            sm::description("Number of requests for promoted index block in state l1 which had to go to the page cache")),
        sm::make_counter("pi_cache_misses_l2", [] { return promoted_index_cache_metrics.misses_l2; },
            sm::description("Number of requests for promoted index block in state l2 which had to go to the page cache")),
        sm::make_counter("pi_cache_populations", [] { return promoted_index_cache_metrics.populations; },
            sm::description("Number of promoted index blocks which got inserted")),
        sm::make_counter("pi_cache_evictions", [] { return promoted_index_cache_metrics.evictions; },
            sm::description("Number of promoted index blocks which got evicted")),
        sm::make_gauge("pi_cache_bytes", [] { return promoted_index_cache_metrics.used_bytes; },
            sm::description("Number of bytes currently used by cached promoted index blocks")),
        sm::make_gauge("pi_cache_block_count", [] { return promoted_index_cache_metrics.block_count; },
            sm::description("Number of promoted index blocks currently cached")),

        sm::make_counter("partition_writes", [] { return sstables_stats::get_shard_stats().partition_writes; },
            sm::description("Number of partitions written")),
        sm::make_counter("static_row_writes", [] { return sstables_stats::get_shard_stats().static_row_writes; },
            sm::description("Number of static rows written")),
        sm::make_counter("row_writes", [] { return sstables_stats::get_shard_stats().row_writes; },
            sm::description("Number of clustering rows written")),
        sm::make_counter("cell_writes", [] { return sstables_stats::get_shard_stats().cell_writes; },
            sm::description("Number of cells written")),
        sm::make_counter("tombstone_writes", [] { return sstables_stats::get_shard_stats().tombstone_writes; },
            sm::description("Number of tombstones written")),
        sm::make_counter("range_tombstone_writes", [] { return sstables_stats::get_shard_stats().range_tombstone_writes; },
            sm::description("Number of range tombstones written")),
        sm::make_counter("pi_auto_scale_events", [] { return sstables_stats::get_shard_stats().promoted_index_auto_scale_events; },
            sm::description("Number of promoted index auto-scaling events")),

        sm::make_counter("range_tombstone_reads", [] { return sstables_stats::get_shard_stats().range_tombstone_reads; },
            sm::description("Number of range tombstones read")),
        sm::make_counter("row_tombstone_reads", [] { return sstables_stats::get_shard_stats().row_tombstone_reads; },
            sm::description("Number of row tombstones read")),
        sm::make_counter("cell_tombstone_writes", [] { return sstables_stats::get_shard_stats().cell_tombstone_writes; },
            sm::description("Number of cell tombstones written")),
        sm::make_counter("single_partition_reads", [] { return sstables_stats::get_shard_stats().single_partition_reads; },
            sm::description("Number of single partition flat mutation reads")),
        sm::make_counter("range_partition_reads", [] { return sstables_stats::get_shard_stats().range_partition_reads; },
            sm::description("Number of partition range flat mutation reads")),
        sm::make_counter("partition_reads", [] { return sstables_stats::get_shard_stats().partition_reads; },
            sm::description("Number of partitions read")),
        sm::make_counter("partition_seeks", [] { return sstables_stats::get_shard_stats().partition_seeks; },
            sm::description("Number of partitions seeked")),
        sm::make_counter("row_reads", [] { return sstables_stats::get_shard_stats().row_reads; },
            sm::description("Number of rows read")),

        sm::make_counter("capped_local_deletion_time", [] { return sstables_stats::get_shard_stats().capped_local_deletion_time; },
            sm::description("Number of SStables with tombstones whose local deletion time was capped at the maximum allowed value in Statistics")),
        sm::make_counter("capped_tombstone_deletion_time", [] { return sstables_stats::get_shard_stats().capped_tombstone_deletion_time; },
            sm::description("Number of tombstones whose local deletion time was capped at the maximum allowed value")),

        sm::make_counter("total_open_for_reading", [] { return sstables_stats::get_shard_stats().open_for_reading; },
            sm::description("Counter of sstables open for reading")),
        sm::make_counter("total_open_for_writing", [] { return sstables_stats::get_shard_stats().open_for_writing; },
            sm::description("Counter of sstables open for writing")),

        sm::make_gauge("currently_open_for_reading", [] {
            return sstables_stats::get_shard_stats().open_for_reading -
                   sstables_stats::get_shard_stats().closed_for_reading;
        }, sm::description("Number of sstables currently open for reading")),
        sm::make_gauge("currently_open_for_writing", [] {
            return sstables_stats::get_shard_stats().open_for_writing -
                   sstables_stats::get_shard_stats().closed_for_writing;
        }, sm::description("Number of sstables currently open for writing")),

        sm::make_counter("total_deleted", [] { return sstables_stats::get_shard_stats().deleted; },
            sm::description("Counter of deleted sstables")),

        sm::make_gauge("bloom_filter_memory_size", [] { return utils::filter::bloom_filter::get_shard_stats().memory_size; },
            sm::description("Bloom filter memory usage in bytes.")),
    });
  });
}

mutation_source sstable::as_mutation_source() {
    return mutation_source([sst = shared_from_this()] (schema_ptr s,
            reader_permit permit,
            const dht::partition_range& range,
            const query::partition_slice& slice,
            tracing::trace_state_ptr trace_state,
            streamed_mutation::forwarding fwd,
            mutation_reader::forwarding fwd_mr) mutable {
        return sst->make_reader(std::move(s), std::move(permit), range, slice, std::move(trace_state), fwd, fwd_mr);
    });
}

sstable::sstable(schema_ptr schema,
        sstring table_dir,
        const data_dictionary::storage_options& storage,
        generation_type generation,
        sstable_state state,
        version_types v,
        format_types f,
        db::large_data_handler& large_data_handler,
        sstables_manager& manager,
        gc_clock::time_point now,
        io_error_handler_gen error_handler_gen,
        size_t buffer_size)
    : sstable_buffer_size(buffer_size)
    , _schema(std::move(schema))
    , _generation(generation)
    , _state(state)
    , _storage(make_storage(manager, storage, std::move(table_dir), _state))
    , _version(v)
    , _format(f)
    , _index_cache(std::make_unique<partition_index_cache>(
            manager.get_cache_tracker().get_lru(), manager.get_cache_tracker().region(), manager.get_cache_tracker().get_partition_index_cache_stats()))
    , _now(now)
    , _read_error_handler(error_handler_gen(sstable_read_error))
    , _write_error_handler(error_handler_gen(sstable_write_error))
    , _large_data_handler(large_data_handler)
    , _manager(manager)
{
    manager.add(this);
}

file sstable::uncached_index_file() {
    return _cached_index_file->get_file();
}

void sstable::unused() {
    if (_active) {
        _active = false;
        _manager.deactivate(this);
    } else {
        _manager.remove(this);
    }
}

future<> sstable::destroy() {
    std::exception_ptr ex;
    try {
        co_await close_files();
    } catch (...) {
        ex = std::current_exception();
    }

    co_await _index_cache->evict_gently();
    if (_cached_index_file) {
        co_await _cached_index_file->evict_gently();
    }
    co_await _storage->destroy(*this);

    if (ex) {
        co_await coroutine::return_exception_ptr(std::move(ex));
    }
}

std::optional<large_data_stats_entry> sstable::get_large_data_stat(large_data_type t) const noexcept {
    if (_large_data_stats) {
        auto it = _large_data_stats->map.find(t);
        if (it != _large_data_stats->map.end()) {
            return std::make_optional<large_data_stats_entry>(it->second);
        }
    }
    return std::make_optional<large_data_stats_entry>();
}

// The gc_before returned by the function can only be used to estimate if the
// sstable is worth dropping some tombstones. We only return the maximum
// gc_before for all the partitions that have record in repair history map. It
// is fine that some of the partitions inside the sstable does not have a
// record.
gc_clock::time_point sstable::get_gc_before_for_drop_estimation(const gc_clock::time_point& compaction_time, const tombstone_gc_state& gc_state, const schema_ptr& s) const {
    auto start = get_first_decorated_key().token();
    auto end = get_last_decorated_key().token();
    auto range = dht::token_range(dht::token_range::bound(start, true), dht::token_range::bound(end, true));
    sstlog.trace("sstable={}, ks={}, cf={}, range={}, gc_state={}, estimate", get_filename(), s->ks_name(), s->cf_name(), range, bool(gc_state));
    return gc_state.get_gc_before_for_range(s, range, compaction_time).max_gc_before;
}

// If the sstable contains any regular live cells, we can not drop the sstable.
// We do not even bother to query the gc_before. Return
// gc_clock::time_point::min() as gc_before.
//
// If the token range of the sstable contains tokens that do not have a record
// in the repair history map, we can not drop the sstable, in such case we
// return gc_clock::time_point::min() as gc_before. Otherwise, return the
// gc_before from the repair history map.
gc_clock::time_point sstable::get_gc_before_for_fully_expire(const gc_clock::time_point& compaction_time, const tombstone_gc_state& gc_state, const schema_ptr& s) const {
    auto deletion_time = get_max_local_deletion_time();
    // No need to query gc_before for the sstable if the max_deletion_time is max()
    if (deletion_time == gc_clock::time_point(gc_clock::duration(std::numeric_limits<int>::max()))) {
        sstlog.trace("sstable={}, ks={}, cf={}, get_max_local_deletion_time={}, min_timestamp={}, gc_grace_seconds={}, shortcut",
                get_filename(), s->ks_name(), s->cf_name(), deletion_time, get_stats_metadata().min_timestamp, s->gc_grace_seconds().count());
        return gc_clock::time_point::min();
    }
    auto start = get_first_decorated_key().token();
    auto end = get_last_decorated_key().token();
    auto range = dht::token_range(dht::token_range::bound(start, true), dht::token_range::bound(end, true));
    sstlog.trace("sstable={}, ks={}, cf={}, range={}, get_max_local_deletion_time={}, min_timestamp={}, gc_grace_seconds={}, gc_state={}, query",
            get_filename(), s->ks_name(), s->cf_name(), range, deletion_time, get_stats_metadata().min_timestamp, s->gc_grace_seconds().count(), bool(gc_state));
    auto res = gc_state.get_gc_before_for_range(s, range, compaction_time);
    return res.knows_entire_range ? res.min_gc_before : gc_clock::time_point::min();
}

// Returns error code, 0 is success
static future<int> remove_dir(fs::path dir, bool recursive) {
    std::exception_ptr ex;
    int error_code;
    try {
        co_await (recursive ? recursive_remove_directory(dir) : remove_file(dir.native()));
        co_return 0;
    } catch (const std::system_error& e) {
        ex = std::current_exception();
        error_code = e.code().value();
        if (error_code == ENOENT) {
            // Ignore missing directories
            co_return 0;
        }
        if ((error_code == EEXIST || error_code == ENOTEMPTY) && !recursive) {
            // Just return failure if the directory is not empty
            // Let the caller decide what to do about it.
            co_return error_code;
        }
    } catch (...) {
        ex = std::current_exception();
        error_code = -1;
    }
    sstlog.warn("Could not remove table directory {}: {}. Ignored.", dir, ex);
    co_return error_code;
}

future<> remove_table_directory_if_has_no_snapshots(fs::path table_dir) {
    // Be paranoid about risky paths
    if (table_dir == "" || table_dir == "/") {
        on_internal_error_noexcept(sstlog, format("Invalid table directory for removal: {}", table_dir));
        abort();
    }

    int error = 0;
    for (auto subdir : sstables::table_subdirectories) {
        // Remove the snapshot directory only if empty
        // while other subdirectories are removed recusresively.
        auto ec = co_await remove_dir(table_dir / subdir, subdir != sstables::snapshots_dir);
        if (subdir == sstables::snapshots_dir && ec == EEXIST) {
            sstlog.info("Leaving table directory {} behind as it has snapshots", table_dir);
        }
        if (!error) {
            error = ec;
        }
    }

    if (!error) {
        // Remove the table directory recursively
        // since it may still hold leftover temporary
        // sstable files and directories
        co_await remove_dir(table_dir, true);
    }
}

std::string to_string(const shared_sstable& sst, bool include_origin) {
    return include_origin ?
        fmt::format("{}:level={:d}:origin={}", sst->get_filename(), sst->get_sstable_level(), sst->get_origin()) :
        fmt::format("{}:level={:d}", sst->get_filename(), sst->get_sstable_level());
}

} // namespace sstables

namespace seastar {

void
lw_shared_ptr_deleter<sstables::sstable>::dispose(sstables::sstable* s) {
    s->unused();
}


template
sstables::sstable*
seastar::internal::lw_shared_ptr_accessors<sstables::sstable, void>::to_value(seastar::lw_shared_ptr_counter_base*);

}<|MERGE_RESOLUTION|>--- conflicted
+++ resolved
@@ -1465,11 +1465,7 @@
     // Create a new filter that can optimally represent the given num_partitions.
     auto optimal_filter = utils::i_filter::get_filter(num_partitions, _schema->bloom_filter_fp_chance(), get_filter_format(_version));
     sstlog.info("Rebuilding bloom filter {}: resizing bitset from {} bytes to {} bytes. sstable origin: {}", filename(component_type::Filter), curr_bitset_size,
-<<<<<<< HEAD
-                downcast_ptr<utils::filter::bloom_filter>(optimal_filter.get())->bits().memory_size(), origin);
-=======
-                downcast_ptr<utils::filter::bloom_filter>(_components->filter.get())->bits().memory_size(), _origin);
->>>>>>> 7b58fa25
+                downcast_ptr<utils::filter::bloom_filter>(optimal_filter.get())->bits().memory_size(), _origin);
 
     auto index_file = open_file(component_type::Index, open_flags::ro).get();
     auto index_file_closer = deferred_action([&index_file] {
